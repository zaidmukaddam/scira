--- conflicted
+++ resolved
@@ -4,7 +4,6 @@
 import { serverEnv } from '@/env/server';
 
 export const currencyConverterTool = tool({
-<<<<<<< HEAD
   description: 'Convert currency amounts using public FX rates',
   inputSchema: z.object({ from: z.string(), to: z.string(), amount: z.number() }),
   execute: async ({ from, to, amount }: { from: string; to: string; amount: number }) => {
@@ -78,85 +77,5 @@
         return { disabled: false, error: 'service_unavailable' };
       }
     }
-=======
-  description: 'Convert currency from one to another using Valyu forex data',
-  inputSchema: z.object({
-    from: z.string().describe('The source currency code.'),
-    to: z.string().describe('The target currency code.'),
-    amount: z.number().describe('The amount to convert. Default is 1.'),
-  }),
-  execute: async ({ from, to, amount }: { from: string; to: string; amount: number }) => {
-    const valyu = new Valyu(serverEnv.VALYU_API_KEY);
-
-    type ForexResult = {
-      id?: string;
-      title: string;
-      url: string;
-      content: number;
-      metadata?: {
-        base_currency?: string;
-        quote_currency?: string;
-        name?: string;
-        timestamp?: string;
-      };
-    };
-
-    const fetchRate = async (base: string, quote: string): Promise<number | undefined> => {
-      const query = `${base} to ${quote}`;
-      try {
-        const response = await valyu.search(query, {
-          searchType: 'proprietary',
-          includedSources: ['valyu/valyu-forex', 'valyu/valyu-crypto'],
-        });
-        if (!response || !Array.isArray(response.results)) return undefined;
-
-        const candidates = (response.results as unknown[]).filter((r): r is ForexResult => {
-          if (!r || typeof r !== 'object') return false;
-          const obj = r as Record<string, unknown>;
-          const meta = obj['metadata'] as Record<string, unknown> | undefined;
-          const baseOk = meta && typeof meta['base_currency'] === 'string' && meta['base_currency'] === base;
-          const quoteOk = meta && typeof meta['quote_currency'] === 'string' && meta['quote_currency'] === quote;
-          const contentOk = typeof obj['content'] === 'number';
-          return Boolean(contentOk && baseOk && quoteOk);
-        });
-
-        if (candidates.length > 0) {
-          return candidates[0].content;
-        }
-
-        // Fallback: first numeric content
-        const firstNumeric = (response.results as unknown[]).find(
-          (r) => r && typeof (r as Record<string, unknown>)['content'] === 'number',
-        ) as ForexResult | undefined;
-        return firstNumeric?.content;
-      } catch (error) {
-        console.error('Valyu forex fetch error:', error);
-        return undefined;
-      }
-    };
-
-    const [forwardRateRaw, reverseRateRaw] = await Promise.all([fetchRate(from, to), fetchRate(to, from)]);
-
-    const forwardRate =
-      typeof forwardRateRaw === 'number' && Number.isFinite(forwardRateRaw) ? forwardRateRaw : undefined;
-    const reverseRate =
-      typeof reverseRateRaw === 'number' && Number.isFinite(reverseRateRaw)
-        ? reverseRateRaw
-        : forwardRate && forwardRate > 0
-          ? 1 / forwardRate
-          : undefined;
-
-    const convertedAmount = forwardRate ? forwardRate * amount : undefined;
-
-    return {
-      rate: typeof convertedAmount === 'number' ? convertedAmount : 'Rate unavailable',
-      forwardRate: forwardRate ?? null,
-      reverseRate: reverseRate ?? null,
-      fromCurrency: from,
-      toCurrency: to,
-      amount: amount,
-      convertedAmount: convertedAmount ?? null,
-    };
->>>>>>> e9f9b8ae
   },
 });