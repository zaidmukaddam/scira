@tailwind base;
@tailwind components;
@tailwind utilities;

.homeBtn {
  box-shadow: rgba(0, 0, 0, 0.4) 0px 2px 4px,
    rgba(0, 0, 0, 0.3) 0px 7px 13px -3px, rgba(0, 0, 0, 0.2) 0px -3px 0px inset,
    inset 0 1px 0 0 #ffffff52;
}

.markdown-body .katex {
  font-size: 1.1em;
}

.markdown-body .katex-display {
  overflow-x: auto;
  overflow-y: hidden;
  padding-top: 0.5em;
  padding-bottom: 0.5em;
  margin-top: 1em;
  margin-bottom: 1em;
}

.markdown-body .katex-display>.katex {
  font-size: 1.21em;
}

.markdown-body .katex-display>.katex>.katex-html {
  display: block;
  position: relative;
}

.markdown-body .katex-display>.katex>.katex-html>.tag {
  position: absolute;
  right: 0;
}

@layer utilities {

  /* Hide scrollbar for Chrome, Safari and Opera */
  .no-scrollbar::-webkit-scrollbar {
    display: none;
  }

  /* Hide scrollbar for IE, Edge and Firefox */
  .no-scrollbar {
    -ms-overflow-style: none;
    /* IE and Edge */
    scrollbar-width: none;
    /* Firefox */
  }
}

.tweet-container {
  display: flex;
  flex-direction: column;
}

.tweet-container>div {
  flex: 1;
}

.gradient-mask {
  mask-image: linear-gradient(to bottom, black 30%, transparent 100%);
  -webkit-mask-image: linear-gradient(to bottom, black 30%, transparent 100%);
}

<<<<<<< HEAD
.white-overflow-y-scrollbar {
    overflow-y: auto;
    scrollbar-width: 6px;
    scrollbar-color: gray transparent;
    padding-right: 10px;
=======
.linenumber {
  font-style: normal !important;
  font-weight: normal !important;
>>>>>>> 35bc4282
}

@layer utilities {
  .text-balance {
    text-wrap: balance;
  }
}

@layer base {
  :root {
    --background: 0 0% 100%;
    --foreground: 0 0% 3.9%;
    --card: 0 0% 100%;
    --card-foreground: 0 0% 3.9%;
    --popover: 0 0% 100%;
    --popover-foreground: 0 0% 3.9%;
    --primary: 0 0% 9%;
    --primary-foreground: 0 0% 98%;
    --secondary: 0 0% 96.1%;
    --secondary-foreground: 0 0% 9%;
    --muted: 0 0% 96.1%;
    --muted-foreground: 0 0% 45.1%;
    --accent: 0 0% 96.1%;
    --accent-foreground: 0 0% 9%;
    --destructive: 0 84.2% 60.2%;
    --destructive-foreground: 0 0% 98%;
    --border: 0 0% 89.8%;
    --input: 0 0% 89.8%;
    --ring: 0 0% 3.9%;
    --radius: 0.5rem;
    --chart-1: 12 76% 61%;
    --chart-2: 173 58% 39%;
    --chart-3: 197 37% 24%;
    --chart-4: 43 74% 66%;
    --chart-5: 27 87% 67%;
  }

  .dark {
    --background: 0 0% 3.9%;
    --foreground: 0 0% 98%;
    --card: 0 0% 3.9%;
    --card-foreground: 0 0% 98%;
    --popover: 0 0% 3.9%;
    --popover-foreground: 0 0% 98%;
    --primary: 0 0% 98%;
    --primary-foreground: 0 0% 9%;
    --secondary: 0 0% 14.9%;
    --secondary-foreground: 0 0% 98%;
    --muted: 0 0% 14.9%;
    --muted-foreground: 0 0% 63.9%;
    --accent: 0 0% 14.9%;
    --accent-foreground: 0 0% 98%;
    --destructive: 0 62.8% 30.6%;
    --destructive-foreground: 0 0% 98%;
    --border: 0 0% 14.9%;
    --input: 0 0% 14.9%;
    --ring: 0 0% 83.1%;
    --chart-1: 220 70% 50%;
    --chart-2: 160 60% 45%;
    --chart-3: 30 80% 55%;
    --chart-4: 280 65% 60%;
    --chart-5: 340 75% 55%;
  }
}

@layer base {
  * {
    @apply border-border;
  }

  body {
    @apply bg-background text-foreground;
  }
}<|MERGE_RESOLUTION|>--- conflicted
+++ resolved
@@ -65,17 +65,18 @@
   -webkit-mask-image: linear-gradient(to bottom, black 30%, transparent 100%);
 }
 
-<<<<<<< HEAD
+
 .white-overflow-y-scrollbar {
     overflow-y: auto;
     scrollbar-width: 6px;
     scrollbar-color: gray transparent;
     padding-right: 10px;
-=======
+}
+
 .linenumber {
   font-style: normal !important;
   font-weight: normal !important;
->>>>>>> 35bc4282
+
 }
 
 @layer utilities {
