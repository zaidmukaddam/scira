// /app/api/chat/route.ts
import {
  generateTitleFromUserMessage,
  getGroupConfig,
  getUserMessageCount,
  getSubDetails,
  getExtremeSearchUsageCount,
} from '@/app/actions';
import { OpenAIResponsesProviderOptions } from '@ai-sdk/openai';
import {
  convertToCoreMessages,
  streamText,
  NoSuchToolError,
  appendResponseMessages,
  CoreToolMessage,
  CoreAssistantMessage,
  createDataStream,
  generateObject,
} from 'ai';
import { scira, getMaxOutputTokens, requiresAuthentication, requiresProSubscription, shouldBypassRateLimits } from '@/ai/providers';
import { getUser } from '@/lib/auth-utils';
import {
  createStreamId,
  getChatById,
  getMessagesByChatId,
  getStreamIdsByChatId,
  saveChat,
  saveMessages,
  incrementExtremeSearchUsage,
  incrementMessageUsage,
  updateChatTitleById,
} from '@/lib/db/queries';
import { ChatSDKError } from '@/lib/errors';
import { createResumableStreamContext, type ResumableStreamContext } from 'resumable-stream';
import { after } from 'next/server';
import { differenceInSeconds } from 'date-fns';
import { Chat } from '@/lib/db/schema';
import { auth } from '@/lib/auth';
import { v4 as uuidv4 } from 'uuid';
import { geolocation } from '@vercel/functions';
<<<<<<< HEAD
import { getTweet } from 'react-tweet/api';
import { getLocale } from 'gt-next/server';
=======

// Import all tools from the organized tool files
import {
  stockChartTool,
  currencyConverterTool,
  xSearchTool,
  textTranslateTool,
  webSearchTool,
  movieTvSearchTool,
  trendingMoviesTool,
  trendingTvTool,
  academicSearchTool,
  youtubeSearchTool,
  retrieveTool,
  weatherTool,
  codeInterpreterTool,
  findPlaceOnMapTool,
  nearbyPlacesSearchTool,
  flightTrackerTool,
  coinDataTool,
  coinDataByContractTool,
  coinOhlcTool,
  datetimeTool,
  mcpSearchTool,
  memoryManagerTool,
  redditSearchTool,
  extremeSearchTool,
} from '@/lib/tools';
>>>>>>> bf446134

type ResponseMessageWithoutId = CoreToolMessage | CoreAssistantMessage;
type ResponseMessage = ResponseMessageWithoutId & { id: string };

function getTrailingMessageId({ messages }: { messages: Array<ResponseMessage> }): string | null {
  const trailingMessage = messages.at(-1);

  if (!trailingMessage) return null;

  return trailingMessage.id;
}

let globalStreamContext: ResumableStreamContext | null = null;

function getStreamContext() {
  if (!globalStreamContext) {
    try {
      globalStreamContext = createResumableStreamContext({
        waitUntil: after,
      });
    } catch (error: any) {
      if (error.message.includes('REDIS_URL')) {
        console.log(' > Resumable streams are disabled due to missing REDIS_URL');
      } else {
        console.error(error);
      }
    }
  }

  return globalStreamContext;
}

export async function POST(req: Request) {

  const requestStartTime = Date.now();
  const { messages, model, group, timezone, id, selectedVisibilityType } = await req.json();
  const { latitude, longitude } = geolocation(req);

  const locale = await getLocale();

  console.log('--------------------------------');
  console.log('Location: ', latitude, longitude);
  console.log('--------------------------------');

  console.log('--------------------------------');
  console.log('Messages: ', messages);
  console.log('--------------------------------');

  const userCheckTime = Date.now();
  const user = await getUser();
  const streamId = 'stream-' + uuidv4();
  console.log(`⏱️  User check took: ${((Date.now() - userCheckTime) / 1000).toFixed(2)}s`);

  if (!user) {
    console.log('User not found');
  }

  // Check if model requires authentication (fast check)
  const authRequiredModels = ['scira-anthropic', 'scira-google'];
  if (authRequiredModels.includes(model) && !user) {
    return new ChatSDKError('unauthorized:model', `Authentication required to access ${model}`).toResponse();
  }

  // For authenticated users, do critical checks in parallel
  let criticalChecksPromise: Promise<{
    canProceed: boolean;
    error?: any;
    isProUser?: boolean;
  }> = Promise.resolve({ canProceed: true });

  if (user) {
    criticalChecksPromise = (async () => {
      try {
        const criticalChecksStartTime = Date.now();
        const [messageCountResult, subscriptionResult, extremeSearchUsage] = await Promise.all([
          getUserMessageCount(user), // Pass user to avoid duplicate session lookup
          getSubDetails(), // Keep original - subscription logic is critical
          getExtremeSearchUsageCount(user), // Pass user to avoid duplicate session lookup
        ]);
        console.log(`⏱️  Critical checks took: ${((Date.now() - criticalChecksStartTime) / 1000).toFixed(2)}s`);

        if (messageCountResult.error) {
          console.error('Error getting message count:', messageCountResult.error);
          return { canProceed: false, error: new ChatSDKError('bad_request:api', 'Failed to verify usage limits') };
        }

        const isProUser = subscriptionResult.hasSubscription && subscriptionResult.subscription?.status === 'active';

        // Check if model requires authentication
        if (requiresAuthentication(model) && !user) {
          return { canProceed: false, error: new ChatSDKError('unauthorized:model', `${model} requires authentication`) };
        }

        // Check if model requires Pro subscription
        if (requiresProSubscription(model) && !isProUser) {
          return { canProceed: false, error: new ChatSDKError('upgrade_required:model', `${model} requires a Pro subscription`) };
        }

        // Check if user should bypass limits for free unlimited models
        const shouldBypassLimits = shouldBypassRateLimits(model, user);

        if (!shouldBypassLimits && messageCountResult.count !== undefined) {
          const dailyLimit = isProUser ? undefined : 100; // Pro users have no limit
          if (dailyLimit && messageCountResult.count >= dailyLimit) {
            return { canProceed: false, error: new ChatSDKError('rate_limit:chat', 'Daily search limit reached') };
          }
        }

        return {
          canProceed: true,
          messageCount: messageCountResult.count,
          isProUser,
          subscriptionData: subscriptionResult,
          shouldBypassLimits,
          extremeSearchUsage: extremeSearchUsage.count
        };
      } catch (error) {
        console.error('Critical checks failed:', error);
        return { canProceed: false, error: new ChatSDKError('bad_request:api', 'Failed to verify user access') };
      }
    })();
  } else {
    // For anonymous users, check if model requires authentication
    if (requiresAuthentication(model)) {
      throw new ChatSDKError('unauthorized:model', `${model} requires authentication`);
    }

    criticalChecksPromise = Promise.resolve({
      canProceed: true,
      messageCount: 0,
      isProUser: false,
      subscriptionData: null,
      shouldBypassLimits: false,
      extremeSearchUsage: 0
    });
  }

  // Get configuration in parallel with critical checks
  const configStartTime = Date.now();
  const configPromise = getGroupConfig(group).then(config => {
    console.log(`⏱️  Config loading took: ${((Date.now() - configStartTime) / 1000).toFixed(2)}s`);
    return config;
  });

  // Start streaming immediately while background operations continue
  const stream = createDataStream({
    execute: async (dataStream) => {
      // Wait for critical checks to complete
      const criticalWaitStartTime = Date.now();
      const criticalResult = await criticalChecksPromise;
      console.log(`⏱️  Critical checks wait took: ${((Date.now() - criticalWaitStartTime) / 1000).toFixed(2)}s`);

      if (!criticalResult.canProceed) {
        throw criticalResult.error;
      }

      // Get configuration
      const configWaitStartTime = Date.now();
      const { tools: activeTools, instructions } = await configPromise;
      console.log(`⏱️  Config wait took: ${((Date.now() - configWaitStartTime) / 1000).toFixed(2)}s`);

      // Critical: Ensure chat exists before streaming starts
      if (user) {
        const chatCheckStartTime = Date.now();
        const chat = await getChatById({ id });
        console.log(`⏱️  Chat check took: ${((Date.now() - chatCheckStartTime) / 1000).toFixed(2)}s`);

        if (!chat) {
          // Create chat without title first - title will be generated in onFinish
          const chatCreateStartTime = Date.now();
          await saveChat({
            id,
            userId: user.id,
            title: 'New conversation', // Temporary title that will be updated in onFinish
            visibility: selectedVisibilityType,
          });
          console.log(`⏱️  Chat creation took: ${((Date.now() - chatCreateStartTime) / 1000).toFixed(2)}s`);
        } else {
          if (chat.userId !== user.id) {
            throw new ChatSDKError('forbidden:chat', 'This chat belongs to another user');
          }
        }

        // Save user message and create stream ID in background (non-blocking)
        const backgroundOperations = (async () => {
          try {
            const backgroundStartTime = Date.now();
            await Promise.all([
              saveMessages({
                messages: [
                  {
                    chatId: id,
                    id: messages[messages.length - 1].id,
                    role: 'user',
                    parts: messages[messages.length - 1].parts,
                    attachments: messages[messages.length - 1].experimental_attachments ?? [],
                    createdAt: new Date(),
                  },
                ],
              }),
              createStreamId({ streamId, chatId: id }),
            ]);
            console.log(`⏱️  Background operations took: ${((Date.now() - backgroundStartTime) / 1000).toFixed(2)}s`);

            console.log('--------------------------------');
            console.log('Messages saved: ', messages);
            console.log('--------------------------------');
          } catch (error) {
            console.error('Error in background message operations:', error);
            // These are non-critical errors that shouldn't stop the stream
          }
        })();

        // Start background operations but don't wait for them
        backgroundOperations.catch((error) => {
          console.error('Background operations failed:', error);
        });
      }

      console.log('--------------------------------');
      console.log('Messages: ', messages);
      console.log('--------------------------------');
      console.log('Running with model: ', model.trim());
      console.log('Group: ', group);
      console.log('Timezone: ', timezone);

      // Calculate time to reach streamText
      const preStreamTime = Date.now();
      const setupTime = (preStreamTime - requestStartTime) / 1000;
      console.log('--------------------------------');
      console.log(`Time to reach streamText: ${setupTime.toFixed(2)} seconds`);
      console.log('--------------------------------');

      const result = streamText({
        model: scira.languageModel(model),
        messages: convertToCoreMessages(messages),
        ...(model !== 'scira-anthropic-thinking' && model !== 'scira-opus-pro'
          ? { maxTokens: getMaxOutputTokens(model) }
          : {}),
        ...(model.includes('scira-qwen-32b')
          ? {
            temperature: 0.6,
            topP: 0.95,
            topK: 20,
            minP: 0,
          }
          : model.includes('scira-deepseek-v3') || model.includes('scira-qwen-30b')
            ? {
              temperature: 0.6,
              topP: 1,
              topK: 40,
            }
            : {
              temperature: 0,
            }),
        maxSteps: 5,
        maxRetries: 10,
        experimental_activeTools: [...activeTools],
        system: instructions + `\n\nThe user's location is ${latitude}, ${longitude}.`,
        toolChoice: 'auto',
        providerOptions: {
          openai: {
            ...(model === 'scira-o4-mini' || model === 'scira-o3'
              ? {
                reasoningEffort: 'medium',
                strictSchemas: true,
                reasoningSummary: 'detailed',
              }
              : {}),
            ...(model === 'scira-4o-mini'
              ? {
                parallelToolCalls: false,
                strictSchemas: true,
              }
              : {}),
          } as OpenAIResponsesProviderOptions,
          xai: {
            ...(model === 'scira-default'
              ? {
                reasoningEffort: 'low',
              }
              : {}),
          },
          anthropic: {
            ...(model === 'scira-anthropic-thinking' || model === 'scira-opus-pro'
              ? {
                thinking: { type: 'enabled', budgetTokens: 12000 },
              }
              : {}),
          },
        },
        tools: {
<<<<<<< HEAD
          stock_chart: tool({
            description: 'Get stock data and news for given stock symbols.',
            parameters: z.object({
              title: z.string().describe('The title of the chart.'),
              news_queries: z.array(z.string()).describe('The news queries to search for.'),
              icon: z.enum(['stock', 'date', 'calculation', 'default']).describe('The icon to display for the chart.'),
              stock_symbols: z.array(z.string()).describe('The stock symbols to display for the chart.'),
              currency_symbols: z
                .array(z.string())
                .describe(
                  'The currency symbols for each stock/asset in the chart. Available symbols: ' +
                  Object.keys(CURRENCY_SYMBOLS).join(', ') +
                  '. Defaults to USD if not provided.',
                ),
              interval: z
                .enum(['1d', '5d', '1mo', '3mo', '6mo', '1y', '2y', '5y', '10y', 'ytd', 'max'])
                .describe('The interval of the chart. default is 1y.'),
            }),
            execute: async ({
              title,
              icon,
              stock_symbols,
              currency_symbols,
              interval,
              news_queries,
            }: {
              title: string;
              icon: string;
              stock_symbols: string[];
              currency_symbols?: string[];
              interval: string;
              news_queries: string[];
            }) => {
              console.log('Title:', title);
              console.log('Icon:', icon);
              console.log('Stock symbols:', stock_symbols);
              console.log('Currency symbols:', currency_symbols);
              console.log('Interval:', interval);
              console.log('News queries:', news_queries);

              // Format currency symbols with actual symbols
              const formattedCurrencySymbols = (currency_symbols || stock_symbols.map(() => 'USD')).map((currency) => {
                const symbol = CURRENCY_SYMBOLS[currency as keyof typeof CURRENCY_SYMBOLS];
                return symbol || currency; // Fallback to currency code if symbol not found
              });

              interface NewsResult {
                title: string;
                url: string;
                content: string;
                published_date?: string;
                category: string;
                query: string;
              }

              interface NewsGroup {
                query: string;
                topic: string;
                results: NewsResult[];
              }

              let news_results: NewsGroup[] = [];

              const tvly = tavily({ apiKey: serverEnv.TAVILY_API_KEY });

              // Gather all news search promises to execute in parallel
              const searchPromises = [];
              for (const query of news_queries) {
                // Add finance and news topic searches for each query
                searchPromises.push({
                  query,
                  topic: 'finance',
                  promise: tvly.search(query, {
                    topic: 'finance',
                    days: 7,
                    maxResults: 3,
                    searchDepth: 'advanced',
                  }),
                });

                searchPromises.push({
                  query,
                  topic: 'news',
                  promise: tvly.search(query, {
                    topic: 'news',
                    days: 7,
                    maxResults: 3,
                    searchDepth: 'advanced',
                  }),
                });
              }

              // Execute all searches in parallel
              const searchResults = await Promise.all(
                searchPromises.map(({ promise }) =>
                  promise.catch((err) => ({
                    results: [],
                    error: err.message,
                  })),
                ),
              );

              // Process results and deduplicate
              const urlSet = new Set();
              searchPromises.forEach(({ query, topic }, index) => {
                const result = searchResults[index];
                if (!result.results) return;

                const processedResults = result.results
                  .filter((item) => {
                    // Skip if we've already included this URL
                    if (urlSet.has(item.url)) return false;
                    urlSet.add(item.url);
                    return true;
                  })
                  .map((item) => ({
                    title: item.title,
                    url: item.url,
                    content: item.content.slice(0, 30000),
                    published_date: item.publishedDate,
                    category: topic,
                    query: query,
                  }));

                if (processedResults.length > 0) {
                  news_results.push({
                    query,
                    topic,
                    results: processedResults,
                  });
                }
              });

              // Perform Exa search for financial reports
              const exaResults: NewsGroup[] = [];
              try {
                // Run Exa search for each stock symbol
                const exaSearchPromises = stock_symbols.map((symbol) =>
                  exa
                    .searchAndContents(`${symbol} financial report analysis`, {
                      text: true,
                      category: 'financial report',
                      livecrawl: 'always',
                      type: 'auto',
                      numResults: 10,
                      summary: {
                        query: 'all important information relevent to the important for investors',
                      },
                    })
                    .catch((error) => {
                      console.error(`Exa search error for ${symbol}:`, error);
                      return { results: [] };
                    }),
                );

                const exaSearchResults = await Promise.all(exaSearchPromises);

                // Process Exa results
                const exaUrlSet = new Set();
                exaSearchResults.forEach((result, index) => {
                  if (!result.results || result.results.length === 0) return;

                  const stockSymbol = stock_symbols[index];
                  const processedResults = result.results
                    .filter((item) => {
                      if (exaUrlSet.has(item.url)) return false;
                      exaUrlSet.add(item.url);
                      return true;
                    })
                    .map((item) => ({
                      title: item.title || '',
                      url: item.url,
                      content: item.summary || '',
                      published_date: item.publishedDate,
                      category: 'financial',
                      query: stockSymbol,
                    }));

                  if (processedResults.length > 0) {
                    exaResults.push({
                      query: stockSymbol,
                      topic: 'financial',
                      results: processedResults,
                    });
                  }
                });

                // Complete missing titles for financial reports
                for (const group of exaResults) {
                  for (let i = 0; i < group.results.length; i++) {
                    const result = group.results[i];
                    if (!result.title || result.title.trim() === '') {
                      try {
                        const { object } = await generateObject({
                          model: scira.languageModel('scira-nano'),
                          prompt: `Complete the following financial report with an appropriate title. The report is about ${group.query
                            } and contains this content: ${result.content.substring(0, 500)}...`,
                          schema: z.object({
                            title: z.string().describe('A descriptive title for the financial report'),
                          }),
                        });
                        group.results[i].title = object.title;
                      } catch (error) {
                        console.error(`Error generating title for ${group.query} report:`, error);
                        group.results[i].title = `${group.query} Financial Report`;
                      }
                    }
                  }
                }

                // Merge Exa results with news results
                news_results = [...news_results, ...exaResults];
              } catch (error) {
                console.error('Error fetching Exa financial reports:', error);
              }

              const code = `
import yfinance as yf
import matplotlib.pyplot as plt
import pandas as pd
from datetime import datetime

${stock_symbols
                  .map(
                    (symbol) =>
                      `${symbol.toLowerCase().replace('.', '')} = yf.download('${symbol}', period='${interval}', interval='1d')`,
                  )
                  .join('\n')}

# Create the plot
plt.figure(figsize=(10, 6))
${stock_symbols
                  .map(
                    (symbol) => `
# Convert datetime64 index to strings to make it serializable
${symbol.toLowerCase().replace('.', '')}.index = ${symbol.toLowerCase().replace('.', '')}.index.strftime('%Y-%m-%d')
plt.plot(${symbol.toLowerCase().replace('.', '')}.index, ${symbol
                        .toLowerCase()
                        .replace('.', '')}['Close'], label='${symbol} ${formattedCurrencySymbols[stock_symbols.indexOf(symbol)]
                      }', color='blue')
`,
                  )
                  .join('\n')}

# Customize the chart
plt.title('${title}')
plt.xlabel('Date')
plt.ylabel('Closing Price')
plt.legend()
plt.grid(True)
plt.show()`;

              console.log('Code:', code);

              const daytona = new Daytona({
                apiKey: serverEnv.DAYTONA_API_KEY,
                target: 'us',
              });

              const sandbox = await daytona.create(
                {
                  snapshot: 'scira-analysis:1751171803',
                }
              );

              const execution = await sandbox.process.codeRun(code);
              let message = '';

              if (execution.result === execution.artifacts?.stdout) {
                message += execution.result;
              } else if (execution.result && execution.result !== execution.artifacts?.stdout) {
                message += execution.result;
              } else if (execution.artifacts?.stdout && execution.artifacts?.stdout !== execution.result) {
                message += execution.artifacts.stdout;
              } else {
                message += execution.result;
              }

              console.log('execution exit code: ', execution.exitCode);
              console.log('execution result: ', execution.result);

              console.log('Chart details: ', execution.artifacts?.charts);
              if (execution.artifacts?.charts) {
                console.log('showing chart');
                execution.artifacts.charts[0].elements.map((element: any) => {
                  console.log(element.points);
                });
              }

              if (execution.artifacts?.charts === undefined) {
                console.log('No chart found');
              }

              await sandbox.delete();

              // map the chart to the correct format for the frontend and remove the png property
              const chart = execution.artifacts?.charts?.[0] ?? undefined;
              const chartData = chart
                ? {
                  type: chart.type,
                  title: chart.title,
                  elements: chart.elements,
                  png: undefined,
                }
                : undefined;

              return {
                message: message.trim(),
                chart: chartData,
                currency_symbols: formattedCurrencySymbols,
                news_results: news_results,
              };
            },
          }),
          currency_converter: tool({
            description: 'Convert currency from one to another using yfinance',
            parameters: z.object({
              from: z.string().describe('The source currency code.'),
              to: z.string().describe('The target currency code.'),
              amount: z.number().describe('The amount to convert. Default is 1.'),
            }),
            execute: async ({ from, to, amount }: { from: string; to: string; amount: number }) => {
              const code = `
import yfinance as yf

# Get exchange rates for both directions
from_currency = '${from}'
to_currency = '${to}'
amount = ${amount}

# Forward conversion (from -> to)
currency_pair_forward = f'{from_currency}{to_currency}=X'
data_forward = yf.Ticker(currency_pair_forward).history(period='1d')
rate_forward = data_forward['Close'].iloc[-1]
converted_amount = rate_forward * amount

# Reverse conversion (to -> from)
currency_pair_reverse = f'{to_currency}{from_currency}=X'
data_reverse = yf.Ticker(currency_pair_reverse).history(period='1d')
rate_reverse = data_reverse['Close'].iloc[-1]

print(f"Forward rate: {rate_forward}")
print(f"Reverse rate: {rate_reverse}")
print(f"Converted amount: {converted_amount}")
`;
              console.log('Currency pair:', from, to);

              const daytona = new Daytona({
                apiKey: serverEnv.DAYTONA_API_KEY,
                target: 'us',
              });
              const sandbox = await daytona.create(
                {
                  snapshot: 'scira-analysis:1751171803',
                }
              );

              const execution = await sandbox.process.codeRun(code);
              let message = '';

              if (execution.result === execution.artifacts?.stdout) {
                message += execution.result;
              } else if (execution.result && execution.result !== execution.artifacts?.stdout) {
                message += execution.result;
              } else if (execution.artifacts?.stdout && execution.artifacts?.stdout !== execution.result) {
                message += execution.artifacts.stdout;
              } else {
                message += execution.result;
              }

              await sandbox.delete();

              // Parse the output to extract rates
              const lines = message.split('\n');
              let forwardRate = null;
              let reverseRate = null;
              let convertedAmount = null;

              for (const line of lines) {
                if (line.includes('Forward rate:')) {
                  forwardRate = parseFloat(line.split(': ')[1]);
                }
                if (line.includes('Reverse rate:')) {
                  reverseRate = parseFloat(line.split(': ')[1]);
                }
                if (line.includes('Converted amount:')) {
                  convertedAmount = parseFloat(line.split(': ')[1]);
                }
              }

              return {
                rate: convertedAmount || message.trim(),
                forwardRate: forwardRate,
                reverseRate: reverseRate,
                fromCurrency: from,
                toCurrency: to,
                amount: amount,
                convertedAmount: convertedAmount,
              };
            },
          }),
          x_search: tool({
            description: 'Search X (formerly Twitter) posts using xAI Live Search.',
            parameters: z.object({
              query: z.string().describe('The search query for X posts').nullable(),
              startDate: z
                .string()
                .nullable()
                .describe(
                  'The start date of the search in the format YYYY-MM-DD (default to 7 days ago if not specified)',
                ),
              endDate: z
                .string()
                .nullable()
                .describe('The end date of the search in the format YYYY-MM-DD (default to today if not specified)'),
              xHandles: z
                .array(z.string())
                .nullable()
                .describe(
                  'Optional list of X handles/usernames to search from (without @ symbol). Only include if user explicitly mentions specific handles like "@elonmusk" or "@openai"',
                ),
              maxResults: z.number().nullable().describe('Maximum number of search results to return (default 15)'),
            }),
            execute: async ({
              query,
              startDate,
              endDate,
              xHandles,
              maxResults = 15,
            }: {
              query: string | null;
              startDate: string | null;
              endDate: string | null;
              xHandles: string[] | null;
              maxResults: number | null;
            }) => {
              try {
                const searchParameters: any = {
                  mode: 'on',
                  ...(startDate && { from_date: startDate }),
                  ...(endDate && { to_date: endDate }),
                  ...(maxResults && { max_search_results: maxResults }),
                  return_citations: true,
                  sources: [
                    xHandles && xHandles.length > 0
                      ? { type: 'x', x_handles: xHandles, safe_search: false }
                      : { type: 'x', safe_search: false },
                  ],
                };

                console.log('[X search parameters]: ', searchParameters);
                console.log('[X search handles]: ', xHandles);

                const response = await fetch('https://api.x.ai/v1/chat/completions', {
                  method: 'POST',
                  headers: {
                    'Content-Type': 'application/json',
                    Authorization: `Bearer ${serverEnv.XAI_API_KEY}`,
                  },
                  body: JSON.stringify({
                    model: 'grok-3-latest',
                    messages: [
                      {
                        role: 'system',
                        content: `You are a helpful assistant that searches for X posts and returns the results in a structured format. You will be given a search query and a list of X handles to search from. You will then search for the posts and return the results in a structured format. You will also cite the sources in the format [Source No.]. Go very deep in the search and return the most relevant results.`,
                      },
                      {
                        role: 'user',
                        content: `${query}`,
                      },
                    ],
                    search_parameters: searchParameters,
                  }),
                });

                if (!response.ok) {
                  throw new Error(`xAI API error: ${response.status} ${response.statusText}`);
                }

                const data = await response.json();

                console.log('[X search data]: ', data);

                // Transform citations into sources with tweet text
                const sources = [];
                const citations = data.citations || [];

                if (citations.length > 0) {
                  // Extract tweet IDs and fetch tweet data using react-tweet
                  const tweetFetchPromises = citations
                    .filter((url: any) => typeof url === 'string' && url.includes('x.com'))
                    .map(async (url: string) => {
                      try {
                        // Extract tweet ID from URL
                        const match = url.match(/\/status\/(\d+)/);
                        if (!match) return null;

                        const tweetId = match[1];

                        // Fetch tweet data using react-tweet API
                        const tweetData = await getTweet(tweetId);
                        if (!tweetData) return null;

                        const text = tweetData.text;
                        if (!text) return null;

                        return {
                          text: text,
                          link: url,
                        };
                      } catch (error) {
                        console.error(`Error fetching tweet data for ${url}:`, error);
                        return null;
                      }
                    });

                  // Wait for all tweet fetches to complete
                  const tweetResults = await Promise.all(tweetFetchPromises);

                  // Filter out null results and add to sources
                  sources.push(...tweetResults.filter((result) => result !== null));
                }

                return {
                  content: data.choices[0]?.message?.content || '',
                  citations: citations,
                  sources: sources,
                  query,
                  dateRange: `${startDate} to ${endDate}`,
                  handles: xHandles || [],
                };
              } catch (error) {
                console.error('X search error:', error);
                throw error;
              }
            },
          }),
          text_translate: tool({
            description: 'Translate text from one language to another.',
            parameters: z.object({
              text: z.string().describe('The text to translate.'),
              to: z.string().describe('The language to translate to (e.g., French).'),
            }),
            execute: async ({ text, to }: { text: string; to: string }) => {
              const { object: translation } = await generateObject({
                model: scira.languageModel(model),
                system: `You are a helpful assistant that translates text from one language to another.`,
                prompt: `Translate the following text to ${to} language: ${text}`,
                schema: z.object({
                  translatedText: z.string(),
                  detectedLanguage: z.string(),
                }),
              });
              console.log(translation);
              return {
                translatedText: translation.translatedText,
                detectedLanguage: translation.detectedLanguage,
              };
            },
          }),
          web_search: tool({
            description: 'Search the web for information with 5-10 queries, max results and search depth.',
            parameters: z.object({
              queries: z.array(
                z.string().describe('Array of search queries to look up on the web. Default is 5 to 10 queries.'),
              ),
              maxResults: z.array(
                z.number().describe('Array of maximum number of results to return per query. Default is 10.'),
              ),
              topics: z.array(
                z
                  .enum(['general', 'news', 'finance'])
                  .describe('Array of topic types to search for. Default is general.'),
              ),
              searchDepth: z.array(
                z
                  .enum(['basic', 'advanced'])
                  .describe('Array of search depths to use. Default is basic. Use advanced for more detailed results.'),
              ),
              include_domains: z
                .array(z.string())
                .describe('A list of domains to include in all search results. Default is an empty list.'),
              exclude_domains: z
                .array(z.string())
                .describe('A list of domains to exclude from all search results. Default is an empty list.'),
            }),
            execute: async ({
              queries,
              maxResults,
              topics,
              searchDepth,
              include_domains,
              exclude_domains,
            }: {
              queries: string[];
              maxResults: number[];
              topics: ('general' | 'news' | 'finance')[];
              searchDepth: ('basic' | 'advanced')[];
              include_domains?: string[];
              exclude_domains?: string[];
            }) => {
              const exa = new Exa(serverEnv.EXA_API_KEY);

              console.log('Queries:', queries);
              console.log('Max Results:', maxResults);
              console.log('Topics:', topics);
              console.log('Search Depths:', searchDepth);
              console.log('Include Domains:', include_domains);
              console.log('Exclude Domains:', exclude_domains);

              // Execute searches in parallel
              const searchPromises = queries.map(async (query, index) => {
                const currentTopic = topics[index] || topics[0] || 'general';
                const currentMaxResults = maxResults[index] || maxResults[0] || 10;
                const currentSearchDepth = searchDepth[index] || searchDepth[0] || 'basic';

                try {
                  const searchOptions: any = {
                    text: true,
                    type: currentSearchDepth === 'advanced' ? 'neural' : 'auto',
                    numResults: currentMaxResults < 10 ? 10 : currentMaxResults,
                    livecrawl: 'preferred',
                    category: currentTopic === 'finance' ? 'financial report' : currentTopic === 'news' ? 'news' : '',
                  };

                  // Add domain filtering
                  if (include_domains && include_domains.length > 0) {
                    searchOptions.includeDomains = include_domains;
                  }
                  if (exclude_domains && exclude_domains.length > 0) {
                    searchOptions.excludeDomains = exclude_domains;
                  }

                  const data = await exa.searchAndContents(query, searchOptions);

                  // Collect images from results
                  const images: { url: string; description: string }[] = [];
                  const results = data.results.map((result: any) => {
                    // Extract and add image if available
                    if (result.image) {
                      images.push({
                        url: result.image,
                        description: result.title || result.text?.substring(0, 100) + '...' || '',
                      });
                    }

                    return {
                      url: result.url,
                      title: result.title || '',
                      content: (result.text || '').substring(0, 1000),
                      published_date: currentTopic === 'news' && result.publishedDate ? result.publishedDate : undefined,
                      author: result.author || undefined,
                    };
                  });

                  // Add annotation for query completion
                  dataStream.writeMessageAnnotation({
                    type: 'query_completion',
                    data: {
                      query,
                      index,
                      total: queries.length,
                      status: 'completed',
                      resultsCount: results.length,
                      imagesCount: images.length,
                    },
                  });

                  return {
                    query,
                    results: deduplicateByDomainAndUrl(results),
                    images: images.filter(img => img.url && img.description),
                  };
                } catch (error) {
                  console.error(`Exa search error for query "${query}":`, error);

                  // Add annotation for failed query
                  dataStream.writeMessageAnnotation({
                    type: 'query_completion',
                    data: {
                      query,
                      index,
                      total: queries.length,
                      status: 'completed',
                      resultsCount: 0,
                      imagesCount: 0,
                    },
                  });

                  return {
                    query,
                    results: [],
                    images: [],
                  };
                }
              });

              const searchResults = await Promise.all(searchPromises);

              return {
                searches: searchResults,
              };
            },
          }),
          movie_or_tv_search: tool({
            description: 'Search for a movie or TV show using TMDB API',
            parameters: z.object({
              query: z.string().describe('The search query for movies/TV shows'),
            }),
            execute: async ({ query }: { query: string }) => {
              const TMDB_API_KEY = serverEnv.TMDB_API_KEY;
              const TMDB_BASE_URL = 'https://api.themoviedb.org/3';

              try {
                // First do a multi-search to get the top result
                const searchResponse = await fetch(
                  `https://api.themoviedb.org/3/search/multi?query=${encodeURIComponent(
                    query,
                  )}&language=en-US&page=1&include_adult=false`,
                  {
                    method: 'GET',
                    headers: {
                      Authorization: `Bearer ${TMDB_API_KEY}`,
                      accept: 'application/json',
                    },
                  },
                );

                // catch error if the response is not ok
                if (!searchResponse.ok) {
                  console.error('TMDB search error:', searchResponse.statusText);
                  return { result: null };
                }

                const searchResults = await searchResponse.json();

                // Get the first movie or TV show result
                const firstResult = searchResults.results.find(
                  (result: any) => result.media_type === 'movie' || result.media_type === 'tv',
                );

                if (!firstResult) {
                  return { result: null };
                }

                // Get detailed information for the media
                const detailsResponse = await fetch(
                  `${TMDB_BASE_URL}/${firstResult.media_type}/${firstResult.id}?language=en-US`,
                  {
                    headers: {
                      Authorization: `Bearer ${TMDB_API_KEY}`,
                      accept: 'application/json',
                    },
                  },
                );

                const details = await detailsResponse.json();

                // Get additional credits information
                const creditsResponse = await fetch(
                  `${TMDB_BASE_URL}/${firstResult.media_type}/${firstResult.id}/credits?language=en-US`,
                  {
                    headers: {
                      Authorization: `Bearer ${TMDB_API_KEY}`,
                      accept: 'application/json',
                    },
                  },
                );

                const credits = await creditsResponse.json();

                // Format the result
                const result = {
                  ...details,
                  media_type: firstResult.media_type,
                  credits: {
                    cast:
                      credits.cast?.slice(0, 8).map((person: any) => ({
                        ...person,
                        profile_path: person.profile_path
                          ? `https://image.tmdb.org/t/p/original${person.profile_path}`
                          : null,
                      })) || [],
                    director: credits.crew?.find((person: any) => person.job === 'Director')?.name,
                    writer: credits.crew?.find((person: any) => person.job === 'Screenplay' || person.job === 'Writer')
                      ?.name,
                  },
                  poster_path: details.poster_path ? `https://image.tmdb.org/t/p/original${details.poster_path}` : null,
                  backdrop_path: details.backdrop_path
                    ? `https://image.tmdb.org/t/p/original${details.backdrop_path}`
                    : null,
                };

                return { result };
              } catch (error) {
                console.error('TMDB search error:', error);
                throw error;
              }
            },
          }),
          trending_movies: tool({
            description: 'Get trending movies from TMDB',
            parameters: z.object({}),
            execute: async () => {
              const TMDB_API_KEY = serverEnv.TMDB_API_KEY;
              const TMDB_BASE_URL = 'https://api.themoviedb.org/3';

              try {
                const response = await fetch(`${TMDB_BASE_URL}/trending/movie/day?language=en-US`, {
                  headers: {
                    Authorization: `Bearer ${TMDB_API_KEY}`,
                    accept: 'application/json',
                  },
                });

                const data = await response.json();
                const results = data.results.map((movie: any) => ({
                  ...movie,
                  poster_path: movie.poster_path ? `https://image.tmdb.org/t/p/original${movie.poster_path}` : null,
                  backdrop_path: movie.backdrop_path
                    ? `https://image.tmdb.org/t/p/original${movie.backdrop_path}`
                    : null,
                }));

                return { results };
              } catch (error) {
                console.error('Trending movies error:', error);
                throw error;
              }
            },
          }),
          trending_tv: tool({
            description: 'Get trending TV shows from TMDB',
            parameters: z.object({}),
            execute: async () => {
              const TMDB_API_KEY = serverEnv.TMDB_API_KEY;
              const TMDB_BASE_URL = 'https://api.themoviedb.org/3';

              try {
                const response = await fetch(`${TMDB_BASE_URL}/trending/tv/day?language=en-US`, {
                  headers: {
                    Authorization: `Bearer ${TMDB_API_KEY}`,
                    accept: 'application/json',
                  },
                });

                const data = await response.json();
                const results = data.results.map((show: any) => ({
                  ...show,
                  poster_path: show.poster_path ? `https://image.tmdb.org/t/p/original${show.poster_path}` : null,
                  backdrop_path: show.backdrop_path ? `https://image.tmdb.org/t/p/original${show.backdrop_path}` : null,
                }));

                return { results };
              } catch (error) {
                console.error('Trending TV shows error:', error);
                throw error;
              }
            },
          }),
          academic_search: tool({
            description: 'Search academic papers and research.',
            parameters: z.object({
              query: z.string().describe('The search query'),
            }),
            execute: async ({ query }: { query: string }) => {
              try {
                const exa = new Exa(serverEnv.EXA_API_KEY as string);

                // Search academic papers with content summary
                const result = await exa.searchAndContents(query, {
                  type: 'auto',
                  numResults: 20,
                  category: 'research paper',
                  summary: {
                    query: 'Abstract of the Paper',
                  },
                });

                // Process and clean results
                const processedResults = result.results.reduce<typeof result.results>((acc, paper) => {
                  // Skip if URL already exists or if no summary available
                  if (acc.some((p) => p.url === paper.url) || !paper.summary) return acc;

                  // Clean up summary (remove "Summary:" prefix if exists)
                  const cleanSummary = paper.summary.replace(/^Summary:\s*/i, '');

                  // Clean up title (remove [...] suffixes)
                  const cleanTitle = paper.title?.replace(/\s\[.*?\]$/, '');

                  acc.push({
                    ...paper,
                    title: cleanTitle || '',
                    summary: cleanSummary,
                  });

                  return acc;
                }, []);

                return {
                  results: processedResults,
                };
              } catch (error) {
                console.error('Academic search error:', error);
                throw error;
              }
            },
          }),
          youtube_search: tool({
            description: 'Search YouTube videos using Exa AI and get detailed video information.',
            parameters: z.object({
              query: z.string().describe('The search query for YouTube videos'),
            }),
            execute: async ({ query }: { query: string }) => {
              try {
                const exa = new Exa(serverEnv.EXA_API_KEY as string);

                // Simple search to get YouTube URLs only
                const searchResult = await exa.search(query, {
                  type: 'keyword',
                  numResults: 10,
                  includeDomains: ['youtube.com'],
                });

                // Process results
                const processedResults = await Promise.all(
                  searchResult.results.map(async (result): Promise<VideoResult | null> => {
                    const videoIdMatch = result.url.match(
                      /(?:youtube\.com\/watch\?v=|youtu\.be\/|youtube\.com\/embed\/)([^&?/]+)/,
                    );
                    const videoId = videoIdMatch?.[1];

                    if (!videoId) return null;

                    // Base result
                    const baseResult: VideoResult = {
                      videoId,
                      url: result.url,
                    };

                    try {
                      // Fetch detailed info from our endpoints
                      const [detailsResponse, captionsResponse, timestampsResponse] = await Promise.all([
                        fetch(`${serverEnv.YT_ENDPOINT}/video-data`, {
                          method: 'POST',
                          headers: {
                            'Content-Type': 'application/json',
                          },
                          body: JSON.stringify({
                            url: result.url,
                          }),
                        }).then((res) => (res.ok ? res.json() : null)),
                        fetch(`${serverEnv.YT_ENDPOINT}/video-captions`, {
                          method: 'POST',
                          headers: {
                            'Content-Type': 'application/json',
                          },
                          body: JSON.stringify({
                            url: result.url,
                          }),
                        }).then((res) => (res.ok ? res.text() : null)),
                        fetch(`${serverEnv.YT_ENDPOINT}/video-timestamps`, {
                          method: 'POST',
                          headers: {
                            'Content-Type': 'application/json',
                          },
                          body: JSON.stringify({
                            url: result.url,
                          }),
                        }).then((res) => (res.ok ? res.json() : null)),
                      ]);

                      // Return combined data
                      return {
                        ...baseResult,
                        details: detailsResponse || undefined,
                        captions: captionsResponse || undefined,
                        timestamps: timestampsResponse || undefined,
                      };
                    } catch (error) {
                      console.error(`Error fetching details for video ${videoId}:`, error);
                      return baseResult;
                    }
                  }),
                );

                // Filter out null results
                const validResults = processedResults.filter((result): result is VideoResult => result !== null);

                return {
                  results: validResults,
                };
              } catch (error) {
                console.error('YouTube search error:', error);
                throw error;
              }
            },
          }),
          retrieve: tool({
            description:
              'Retrieve the full content from a URL using Exa AI, including text, title, summary, images, and more.',
            parameters: z.object({
              url: z.string().describe('The URL to retrieve the information from.'),
              include_summary: z.boolean().describe('Whether to include a summary of the content. Default is true.'),
              live_crawl: z
                .enum(['never', 'auto', 'always'])
                .describe('Whether to crawl the page immediately. Options: never, auto, always. Default is "always".'),
            }),
            execute: async ({
              url,
              include_summary = true,
              live_crawl = 'always',
            }: {
              url: string;
              include_summary?: boolean;
              live_crawl?: 'never' | 'auto' | 'always';
            }) => {
              try {
                const exa = new Exa(serverEnv.EXA_API_KEY as string);

                console.log(
                  `Retrieving content from ${url} with Exa AI, summary: ${include_summary}, livecrawl: ${live_crawl}`,
                );

                const start = Date.now();

                const result = await exa.getContents([url], {
                  text: true,
                  summary: include_summary ? true : undefined,
                  livecrawl: live_crawl,
                });

                // Check if there are results
                if (!result.results || result.results.length === 0) {
                  console.error('Exa AI error: No content retrieved');
                  return { error: 'Failed to retrieve content', results: [] };
                }

                return {
                  base_url: url,
                  results: result.results.map((item) => {
                    // Type assertion to access potentially missing properties
                    const typedItem = item as any;
                    return {
                      url: item.url,
                      content: typedItem.text || typedItem.summary || '',
                      title: typedItem.title || item.url.split('/').pop() || 'Retrieved Content',
                      description: typedItem.summary || `Content retrieved from ${item.url}`,
                      author: typedItem.author || undefined,
                      publishedDate: typedItem.publishedDate || undefined,
                      image: typedItem.image || undefined,
                      favicon: typedItem.favicon || undefined,
                      language: 'en',
                    };
                  }),
                  response_time: (Date.now() - start) / 1000,
                };
              } catch (error) {
                console.error('Exa AI error:', error);
                return { error: error instanceof Error ? error.message : 'Failed to retrieve content', results: [] };
              }
            },
          }),
          get_weather_data: tool({
            description:
              'Get the weather data for a location using either location name or coordinates with OpenWeather API.',
            parameters: z.object({
              location: z
                .string()
                .nullable()
                .describe(
                  'The name of the location to get weather data for (e.g., "London", "New York", "Tokyo"). Required if latitude and longitude are not provided.',
                ),
              latitude: z
                .number()
                .nullable()
                .describe('The latitude coordinate. Required if location is not provided.'),
              longitude: z
                .number()
                .nullable()
                .describe('The longitude coordinate. Required if location is not provided.'),
            }),
            execute: async ({
              location,
              latitude,
              longitude,
            }: {
              location?: string | null;
              latitude?: number | null;
              longitude?: number | null;
            }) => {
              try {
                let lat = latitude;
                let lng = longitude;
                let locationName = location;
                let country: string | undefined;
                let timezone: string | undefined;

                // Validate input parameters
                if (!location && (!latitude || !longitude)) {
                  throw new Error('Either location name or both latitude and longitude coordinates must be provided');
                }

                // Step 1: Get coordinates if not provided
                if (!lat || !lng) {
                  if (!location) {
                    throw new Error('Location name is required when coordinates are not provided');
                  }

                  // Geocode the location name using Open Meteo API
                  const geocodingResponse = await fetch(
                    `https://geocoding-api.open-meteo.com/v1/search?name=${encodeURIComponent(
                      location,
                    )}&count=1&language=en&format=json`,
                  );

                  const geocodingData = await geocodingResponse.json();

                  if (!geocodingData.results || geocodingData.results.length === 0) {
                    throw new Error(`Location '${location}' not found`);
                  }

                  const geocodingResult = geocodingData.results[0];
                  lat = geocodingResult.latitude;
                  lng = geocodingResult.longitude;
                  locationName = geocodingResult.name;
                  country = geocodingResult.country;
                  timezone = geocodingResult.timezone;
                } else {
                  // If coordinates are provided but no location name, try reverse geocoding
                  if (!location) {
                    try {
                      const reverseGeocodeResponse = await fetch(
                        `https://api.openweathermap.org/geo/1.0/reverse?lat=${lat}&lon=${lng}&limit=1&appid=${serverEnv.OPENWEATHER_API_KEY}`,
                      );
                      const reverseGeocodeData = await reverseGeocodeResponse.json();

                      if (reverseGeocodeData && reverseGeocodeData.length > 0) {
                        locationName = reverseGeocodeData[0].name;
                        country = reverseGeocodeData[0].country;
                      } else {
                        locationName = `${lat}, ${lng}`;
                      }
                    } catch (reverseGeocodeError) {
                      console.warn('Reverse geocoding failed:', reverseGeocodeError);
                      locationName = `${lat}, ${lng}`;
                    }
                  }
                }

                console.log('Latitude:', lat);
                console.log('Longitude:', lng);
                console.log('Location:', locationName);

                // Step 2: Fetch weather data using OpenWeather API with the coordinates
                const apiKey = serverEnv.OPENWEATHER_API_KEY;
                const [weatherResponse, airPollutionResponse, dailyForecastResponse] = await Promise.all([
                  fetch(`https://api.openweathermap.org/data/2.5/forecast?lat=${lat}&lon=${lng}&appid=${apiKey}`),
                  fetch(`https://api.openweathermap.org/data/2.5/air_pollution?lat=${lat}&lon=${lng}&appid=${apiKey}`),
                  fetch(
                    `https://api.openweathermap.org/data/2.5/forecast/daily?lat=${lat}&lon=${lng}&cnt=16&appid=${apiKey}`,
                  ),
                ]);

                const [weatherData, airPollutionData, dailyForecastData] = await Promise.all([
                  weatherResponse.json(),
                  airPollutionResponse.json(),
                  dailyForecastResponse.json().catch((error) => {
                    console.error('Daily forecast API error:', error);
                    return { list: [] }; // Return empty data if API fails
                  }),
                ]);

                // Step 3: Fetch air pollution forecast
                const airPollutionForecastResponse = await fetch(
                  `https://api.openweathermap.org/data/2.5/air_pollution/forecast?lat=${lat}&lon=${lng}&appid=${apiKey}`,
                );
                const airPollutionForecastData = await airPollutionForecastResponse.json();

                // Add geocoding information to the weather data
                return {
                  ...weatherData,
                  geocoding: {
                    latitude: lat,
                    longitude: lng,
                    name: locationName,
                    country: country,
                    timezone: timezone,
                  },
                  air_pollution: airPollutionData,
                  air_pollution_forecast: airPollutionForecastData,
                  daily_forecast: dailyForecastData,
                };
              } catch (error) {
                console.error('Weather data error:', error);
                throw error;
              }
            },
          }),
          code_interpreter: tool({
            description: 'Write and execute Python code.',
            parameters: z.object({
              title: z.string().describe('The title of the code snippet.'),
              code: z
                .string()
                .describe(
                  'The Python code to execute. put the variables in the end of the code to print them. do not use the print function.',
                ),
              icon: z
                .enum(['stock', 'date', 'calculation', 'default'])
                .describe('The icon to display for the code snippet.'),
            }),
            execute: async ({ code, title, icon }: { code: string; title: string; icon: string }) => {
              console.log('Code:', code);
              console.log('Title:', title);
              console.log('Icon:', icon);

              const daytona = new Daytona({
                apiKey: serverEnv.DAYTONA_API_KEY,
                target: 'us',
              });

              const sandbox = await daytona.create(
                {
                  snapshot: 'scira-analysis:1751171803',
                },
              );

              const execution = await sandbox.process.codeRun(code);

              console.log('Execution:', execution.result);
              console.log('Execution:', execution.artifacts?.stdout);

              let message = '';

              if (execution.artifacts?.stdout === execution.result) {
                message += execution.result;
              } else if (execution.result && execution.result !== execution.artifacts?.stdout) {
                message += execution.result;
              } else if (execution.artifacts?.stdout && execution.artifacts?.stdout !== execution.result) {
                message += execution.artifacts.stdout;
              } else {
                message += execution.result;
              }

              if (execution.artifacts?.charts) {
                console.log('Chart:', execution.artifacts.charts[0]);
              }

              let chart;

              if (execution.artifacts?.charts) {
                chart = execution.artifacts.charts[0];
              }

              // map the chart to the correct format for the frontend and remove the png property
              const chartData = chart
                ? {
                  type: chart.type,
                  title: chart.title,
                  elements: chart.elements,
                  png: undefined,
                }
                : undefined;

              await sandbox.delete();

              return {
                message: message.trim(),
                chart: chartData,
              };
            },
          }),
          find_place_on_map: tool({
            description:
              'Find places using Google Maps geocoding API. Supports both address-to-coordinates (forward) and coordinates-to-address (reverse) geocoding.',
            parameters: z.object({
              query: z.string().nullable().describe('Address or place name to search for (for forward geocoding)'),
              latitude: z.number().nullable().describe('Latitude for reverse geocoding'),
              longitude: z.number().nullable().describe('Longitude for reverse geocoding'),
            }),
            execute: async ({ query, latitude, longitude }) => {
              try {
                const googleApiKey = serverEnv.GOOGLE_MAPS_API_KEY;

                if (!googleApiKey) {
                  throw new Error('Google Maps API key not configured');
                }

                let url: string;
                let searchType: 'forward' | 'reverse';

                // Determine search type and build URL
                if (query) {
                  // Forward geocoding
                  url = `https://maps.googleapis.com/maps/api/geocode/json?address=${encodeURIComponent(
                    query,
                  )}&key=${googleApiKey}`;
                  searchType = 'forward';
                } else if (latitude !== undefined && longitude !== undefined) {
                  // Reverse geocoding
                  url = `https://maps.googleapis.com/maps/api/geocode/json?latlng=${latitude},${longitude}&key=${googleApiKey}`;
                  searchType = 'reverse';
                } else {
                  throw new Error('Either query or coordinates (latitude/longitude) must be provided');
                }

                const response = await fetch(url);
                const data = await response.json();

                if (data.status === 'OVER_QUERY_LIMIT') {
                  return {
                    success: false,
                    error: 'Google Maps API quota exceeded. Please try again later.',
                    places: [],
                  };
                }

                if (data.status !== 'OK') {
                  return {
                    success: false,
                    error: data.error_message || `Geocoding failed: ${data.status}`,
                    places: [],
                  };
                }

                const places = data.results.map((result: GoogleResult) => ({
                  place_id: result.place_id,
                  name: result.formatted_address.split(',')[0].trim(),
                  formatted_address: result.formatted_address,
                  location: {
                    lat: result.geometry.location.lat,
                    lng: result.geometry.location.lng,
                  },
                  types: result.types,
                  address_components: result.address_components,
                  viewport: result.geometry.viewport,
                  source: 'google_maps',
                }));

                return {
                  success: true,
                  search_type: searchType,
                  query: query || `${latitude},${longitude}`,
                  places,
                  count: places.length,
                };
              } catch (error) {
                console.error('Geocoding error:', error);
                return {
                  success: false,
                  error: error instanceof Error ? error.message : 'Unknown geocoding error',
                  places: [],
                };
              }
            },
          }),
          nearby_places_search: tool({
            description: 'Search for nearby places using Google Places Nearby Search API.',
            parameters: z.object({
              location: z.string().describe('The location name or coordinates to search around'),
              latitude: z.number().nullable().describe('Latitude of the search center'),
              longitude: z.number().nullable().describe('Longitude of the search center'),
              type: z
                .string()
                .describe(
                  'Type of place to search for (restaurant, lodging, tourist_attraction, gas_station, bank, hospital, etc.) from the new google places api',
                ),
              radius: z.number().describe('Search radius in meters (max 50000)'),
              keyword: z.string().nullable().describe('Additional keyword to filter results'),
            }),
            execute: async ({
              location,
              latitude,
              longitude,
              type,
              radius,
              keyword,
            }: {
              location: string;
              latitude: number | null;
              longitude: number | null;
              type: string;
              radius: number;
              keyword: string | null;
            }) => {
              try {
                const googleApiKey = serverEnv.GOOGLE_MAPS_API_KEY;

                if (!googleApiKey) {
                  throw new Error('Google Maps API key not configured');
                }

                let searchLat = latitude;
                let searchLng = longitude;

                // If coordinates not provided, geocode the location
                if (!searchLat || !searchLng) {
                  const geocodeUrl = `https://maps.googleapis.com/maps/api/geocode/json?address=${encodeURIComponent(
                    location,
                  )}&key=${googleApiKey}`;
                  const geocodeResponse = await fetch(geocodeUrl);
                  const geocodeData = await geocodeResponse.json();

                  if (geocodeData.status === 'OK' && geocodeData.results.length > 0) {
                    searchLat = geocodeData.results[0].geometry.location.lat;
                    searchLng = geocodeData.results[0].geometry.location.lng;
                  } else {
                    return {
                      success: false,
                      error: `Could not geocode location: ${location}`,
                      places: [],
                      center: null,
                    };
                  }
                }

                // Build nearby search URL
                let nearbyUrl = `https://maps.googleapis.com/maps/api/place/nearbysearch/json?location=${searchLat},${searchLng}&radius=${Math.min(
                  radius,
                  50000,
                )}&type=${type}&key=${googleApiKey}`;

                if (keyword) {
                  nearbyUrl += `&keyword=${encodeURIComponent(keyword)}`;
                }

                const response = await fetch(nearbyUrl);
                const data = await response.json();

                if (data.status !== 'OK') {
                  return {
                    success: false,
                    error: data.error_message || `Nearby search failed: ${data.status}`,
                    places: [],
                    center: { lat: searchLat, lng: searchLng },
                  };
                }

                // Get detailed information for each place
                const detailedPlaces = await Promise.all(
                  data.results.slice(0, 20).map(async (place: any) => {
                    try {
                      // Get place details for additional information
                      const detailsUrl = `https://maps.googleapis.com/maps/api/place/details/json?place_id=${place.place_id}&fields=name,formatted_address,formatted_phone_number,website,rating,reviews,opening_hours,photos,price_level,types&key=${googleApiKey}`;
                      const detailsResponse = await fetch(detailsUrl);
                      const details = await detailsResponse.json();

                      let detailsData = details.status === 'OK' ? details.result : {};

                      // Calculate distance from search center
                      const lat1 = searchLat!;
                      const lon1 = searchLng!;
                      const lat2 = place.geometry.location.lat;
                      const lon2 = place.geometry.location.lng;

                      const R = 6371000; // Earth's radius in meters
                      const dLat = ((lat2 - lat1) * Math.PI) / 180;
                      const dLon = ((lon2 - lon1) * Math.PI) / 180;
                      const a =
                        Math.sin(dLat / 2) * Math.sin(dLat / 2) +
                        Math.cos((lat1 * Math.PI) / 180) *
                        Math.cos((lat2 * Math.PI) / 180) *
                        Math.sin(dLon / 2) *
                        Math.sin(dLon / 2);
                      const c = 2 * Math.atan2(Math.sqrt(a), Math.sqrt(1 - a));
                      const distance = R * c;

                      // Convert Google's price_level to text representation
                      const formatPriceLevel = (priceLevel: number | undefined): string => {
                        if (priceLevel === undefined || priceLevel === null) return 'Not Available';
                        switch (priceLevel) {
                          case 0:
                            return 'Free';
                          case 1:
                            return 'Inexpensive';
                          case 2:
                            return 'Moderate';
                          case 3:
                            return 'Expensive';
                          case 4:
                            return 'Very Expensive';
                          default:
                            return 'Not Available';
                        }
                      };

                      return {
                        place_id: place.place_id,
                        name: place.name,
                        formatted_address: detailsData.formatted_address || place.vicinity,
                        location: {
                          lat: place.geometry.location.lat,
                          lng: place.geometry.location.lng,
                        },
                        rating: place.rating || detailsData.rating,
                        price_level: formatPriceLevel(place.price_level || detailsData.price_level),
                        types: place.types,
                        distance: Math.round(distance),
                        is_open: place.opening_hours?.open_now,
                        photos:
                          (detailsData.photos || place.photos)?.slice(0, 3).map((photo: any) => ({
                            photo_reference: photo.photo_reference,
                            width: photo.width,
                            height: photo.height,
                            url: `https://maps.googleapis.com/maps/api/place/photo?maxwidth=400&photoreference=${photo.photo_reference}&key=${googleApiKey}`,
                          })) || [],
                        phone: detailsData.formatted_phone_number,
                        website: detailsData.website,
                        opening_hours: detailsData.opening_hours?.weekday_text || [],
                        reviews_count: detailsData.reviews?.length || 0,
                        source: 'google_places',
                      };
                    } catch (error) {
                      console.error(`Failed to get details for place ${place.name}:`, error);

                      // Convert Google's price_level to text representation (same function as above)
                      const formatPriceLevel = (priceLevel: number | undefined): string => {
                        if (priceLevel === undefined || priceLevel === null) return 'Not Available';
                        switch (priceLevel) {
                          case 0:
                            return 'Free';
                          case 1:
                            return 'Inexpensive';
                          case 2:
                            return 'Moderate';
                          case 3:
                            return 'Expensive';
                          case 4:
                            return 'Very Expensive';
                          default:
                            return 'Not Available';
                        }
                      };

                      // Return basic place info if details fail
                      return {
                        place_id: place.place_id,
                        name: place.name,
                        formatted_address: place.vicinity,
                        location: {
                          lat: place.geometry.location.lat,
                          lng: place.geometry.location.lng,
                        },
                        rating: place.rating,
                        price_level: formatPriceLevel(place.price_level),
                        types: place.types,
                        distance: 0,
                        source: 'google_places',
                      };
                    }
                  }),
                );

                // Sort by distance
                const sortedPlaces = detailedPlaces.sort((a, b) => (a.distance || 0) - (b.distance || 0));

                return {
                  success: true,
                  query: location,
                  type,
                  center: { lat: searchLat, lng: searchLng },
                  places: sortedPlaces,
                  count: sortedPlaces.length,
                };
              } catch (error) {
                console.error('Nearby search error:', error);
                return {
                  success: false,
                  error: error instanceof Error ? error.message : 'Unknown nearby search error',
                  places: [],
                  center: latitude && longitude ? { lat: latitude, lng: longitude } : null,
                };
              }
            },
          }),
          track_flight: tool({
            description: 'Track flight information and status using airline code and flight number',
            parameters: z.object({
              carrierCode: z.string().describe('The 2-letter airline carrier code (e.g., UL for SriLankan Airlines)'),
              flightNumber: z.string().describe('The flight number without carrier code (e.g., 604)'),
              scheduledDepartureDate: z.string().describe('The scheduled departure date in YYYY-MM-DD format (e.g., 2025-07-01)'),
            }),
            execute: async ({
              carrierCode,
              flightNumber,
              scheduledDepartureDate
            }: {
              carrierCode: string;
              flightNumber: string;
              scheduledDepartureDate: string;
            }) => {
              const tokenResponse = await fetch('https://test.api.amadeus.com/v1/security/oauth2/token', {
                method: 'POST',
                headers: {
                  'Content-Type': 'application/x-www-form-urlencoded',
                },
                body: new URLSearchParams({
                  grant_type: 'client_credentials',
                  client_id: serverEnv.AMADEUS_API_KEY,
                  client_secret: serverEnv.AMADEUS_API_SECRET,
                }),
              });

              const tokenData = await tokenResponse.json();
              console.log(tokenData);

              const accessToken = tokenData.access_token;

              try {
                const response = await fetch(
                  `https://test.api.amadeus.com/v2/schedule/flights?carrierCode=${carrierCode}&flightNumber=${flightNumber}&scheduledDepartureDate=${scheduledDepartureDate}`,
                  {
                    headers: {
                      'Accept': 'application/vnd.amadeus+json',
                      'Authorization': `Bearer ${accessToken}`,
                    },
                  }
                );

                if (!response.ok) {
                  throw new Error(`Amadeus API error: ${response.status} ${response.statusText}`);
                }

                const data = await response.json();

                // Transform Amadeus API response to match expected structure
                if (data.data && data.data.length > 0) {
                  const flight = data.data[0];
                  const departure = flight.flightPoints[0];
                  const arrival = flight.flightPoints[1];

                  return {
                    data: [{
                      flight_date: flight.scheduledDepartureDate,
                      flight_status: 'scheduled', // Amadeus API doesn't provide real-time status in schedule endpoint
                      departure: {
                        airport: departure.iataCode,
                        timezone: departure.departure.timings[0].value.slice(-6), // Extract timezone
                        iata: departure.iataCode,
                        terminal: null,
                        gate: null,
                        delay: null,
                        scheduled: departure.departure.timings[0].value,
                      },
                      arrival: {
                        airport: arrival.iataCode,
                        timezone: arrival.arrival.timings[0].value.slice(-6), // Extract timezone
                        iata: arrival.iataCode,
                        terminal: null,
                        gate: null,
                        delay: null,
                        scheduled: arrival.arrival.timings[0].value,
                      },
                      airline: {
                        name: carrierCode, // We'll use carrier code as name for now
                        iata: carrierCode,
                      },
                      flight: {
                        number: flightNumber,
                        iata: `${carrierCode}${flightNumber}`,
                        duration: flight.legs[0]?.scheduledLegDuration ?
                          (() => {
                            const duration = flight.legs[0].scheduledLegDuration;
                            const matches = duration.match(/PT(?:(\d+)H)?(?:(\d+)M)?/);
                            if (matches) {
                              const hours = parseInt(matches[1] || '0');
                              const minutes = parseInt(matches[2] || '0');
                              return hours * 60 + minutes;
                            }
                            return null;
                          })() : null,
                      },
                      // Additional Amadeus-specific data
                      amadeus_data: {
                        aircraft_type: flight.legs[0]?.aircraftEquipment?.aircraftType,
                        operating_flight: flight.segments[0]?.partnership?.operatingFlight,
                        segment_duration: flight.segments[0]?.scheduledSegmentDuration,
                      }
                    }],
                    // Include original Amadeus response for reference
                    amadeus_response: data
                  };
                }

                return { data: [], error: 'No flight data found' };
              } catch (error) {
                console.error('Flight tracking error:', error);
                return {
                  data: [],
                  error: error instanceof Error ? error.message : 'Flight tracking failed'
                };
              }
            },
          }),
          coin_data: tool({
            description: 'Get comprehensive coin data including metadata and market data by coin ID.',
            parameters: z.object({
              coinId: z.string().describe('The coin ID (e.g., bitcoin, ethereum, solana)'),
              localization: z.boolean().nullable().describe('Include all localized languages in response (default: true)'),
              tickers: z.boolean().nullable().describe('Include tickers data (default: true)'),
              marketData: z.boolean().nullable().describe('Include market data (default: true)'),
              communityData: z.boolean().nullable().describe('Include community data (default: true)'),
              developerData: z.boolean().nullable().describe('Include developer data (default: true)'),
            }),
            execute: async ({
              coinId,
              localization,
              tickers,
              marketData,
              communityData,
              developerData,
            }: {
              coinId: string;
              localization?: boolean | null;
              tickers?: boolean | null;
              marketData?: boolean | null;
              communityData?: boolean | null;
              developerData?: boolean | null;
            }) => {
              console.log('Fetching coin data for:', coinId);

              try {
                const params = new URLSearchParams({
                  localization: localization?.toString() || 'true',
                  tickers: tickers?.toString() || 'true',
                  market_data: marketData?.toString() || 'true',
                  community_data: communityData?.toString() || 'true',
                  developer_data: developerData?.toString() || 'true',
                  sparkline: 'false',
                });

                const url = `https://api.coingecko.com/api/v3/coins/${coinId}?${params.toString()}`;

                const response = await fetch(url, {
                  headers: {
                    'Accept': 'application/json',
                    'x-cg-demo-api-key': serverEnv.COINGECKO_API_KEY,
                  },
                });

                if (!response.ok) {
                  throw new Error(`CoinGecko API error: ${response.status} ${response.statusText}`);
                }

                const data = await response.json();

                return {
                  success: true,
                  coinId,
                  data: data,
                  source: 'CoinGecko API',
                  url: `https://www.coingecko.com/en/coins/${coinId}`,
                };
              } catch (error) {
                console.error('Coin data error:', error);
                return {
                  success: false,
                  error: error instanceof Error ? error.message : 'Unknown error occurred',
                  coinId,
                };
              }
            },
          }),
          coin_data_by_contract: tool({
            description: 'Get coin data by token contract address on a specific platform.',
            parameters: z.object({
              platformId: z.string().describe('The platform ID (e.g., ethereum, binance-smart-chain, polygon-pos)'),
              contractAddress: z.string().describe('The contract address of the token'),
              localization: z.boolean().nullable().describe('Include all localized languages in response (default: true)'),
              tickers: z.boolean().nullable().describe('Include tickers data (default: true)'),
              marketData: z.boolean().nullable().describe('Include market data (default: true)'),
              communityData: z.boolean().nullable().describe('Include community data (default: true)'),
              developerData: z.boolean().nullable().describe('Include developer data (default: true)'),
            }),
            execute: async ({
              platformId,
              contractAddress,
              localization,
              tickers,
              marketData,
              communityData,
              developerData,
            }: {
              platformId: string;
              contractAddress: string;
              localization?: boolean | null;
              tickers?: boolean | null;
              marketData?: boolean | null;
              communityData?: boolean | null;
              developerData?: boolean | null;
            }) => {
              console.log('Fetching coin data for contract:', contractAddress, 'on', platformId);

              try {
                const params = new URLSearchParams({
                  localization: localization?.toString() || 'true',
                  tickers: tickers?.toString() || 'true',
                  market_data: marketData?.toString() || 'true',
                  community_data: communityData?.toString() || 'true',
                  developer_data: developerData?.toString() || 'true',
                  sparkline: 'false',
                });

                const url = `https://api.coingecko.com/api/v3/coins/${platformId}/contract/${contractAddress}?${params.toString()}`;

                const response = await fetch(url, {
                  headers: {
                    'Accept': 'application/json',
                    'x-cg-demo-api-key': serverEnv.COINGECKO_API_KEY,
                  },
                });

                if (!response.ok) {
                  throw new Error(`CoinGecko API error: ${response.status} ${response.statusText}`);
                }

                const data = await response.json();

                return {
                  success: true,
                  contractAddress,
                  platformId,
                  data: data,
                  source: 'CoinGecko API',
                  url: data.links?.homepage?.[0] || `https://www.coingecko.com`,
                };
              } catch (error) {
                console.error('Contract coin data error:', error);
                return {
                  success: false,
                  error: error instanceof Error ? error.message : 'Unknown error occurred',
                  contractAddress,
                  platformId,
                };
              }
            },
          }),
          datetime: tool({
            description: "Get the current date and time in the user's timezone",
            parameters: z.object({}),
            execute: async () => {
              try {
                // Get the current UTC time
                const now = new Date();

                // Format date and time using the user's timezone
                return {
                  timestamp: now.getTime(),
                  iso: now.toISOString(),
                  timezone: timezone,
                  formatted: {
                    date: new Intl.DateTimeFormat(locale, {
                      weekday: 'long',
                      year: 'numeric',
                      month: 'long',
                      day: 'numeric',
                      timeZone: timezone,
                    }).format(now),
                    time: new Intl.DateTimeFormat(locale, {
                      hour: '2-digit',
                      minute: '2-digit',
                      second: '2-digit',
                      hour12: true,
                      timeZone: timezone,
                    }).format(now),
                    dateShort: new Intl.DateTimeFormat(locale, {
                      month: 'short',
                      day: 'numeric',
                      year: 'numeric',
                      timeZone: timezone,
                    }).format(now),
                    timeShort: new Intl.DateTimeFormat(locale, {
                      hour: '2-digit',
                      minute: '2-digit',
                      hour12: true,
                      timeZone: timezone,
                    }).format(now),
                    // Add additional useful formats
                    full: new Intl.DateTimeFormat(locale, {
                      weekday: 'long',
                      year: 'numeric',
                      month: 'long',
                      day: 'numeric',
                      hour: '2-digit',
                      minute: '2-digit',
                      second: '2-digit',
                      hour12: true,
                      timeZone: timezone,
                    }).format(now),
                    iso_local: new Intl.DateTimeFormat('sv-SE', {
                      year: 'numeric',
                      month: '2-digit',
                      day: '2-digit',
                      hour: '2-digit',
                      minute: '2-digit',
                      second: '2-digit',
                      timeZone: timezone,
                    })
                      .format(now)
                      .replace(' ', 'T'),
                  },
                };
              } catch (error) {
                console.error('Datetime error:', error);
                throw error;
              }
            },
          }),
          mcp_search: tool({
            description: 'Search for mcp servers and get the information about them',
            parameters: z.object({
              query: z.string().describe('The query to search for'),
            }),
            execute: async ({ query }: { query: string }) => {
              try {
                // Call the Smithery Registry API
                const response = await fetch(`https://registry.smithery.ai/servers?q=${encodeURIComponent(query)}`, {
                  headers: {
                    Authorization: `Bearer ${serverEnv.SMITHERY_API_KEY}`,
                    'Content-Type': 'application/json',
                  },
                });

                if (!response.ok) {
                  throw new Error(`Smithery API error: ${response.status} ${response.statusText}`);
                }

                const data = await response.json();

                // Get detailed information for each server
                const detailedServers = await Promise.all(
                  data.servers.map(async (server: any) => {
                    const detailResponse = await fetch(
                      `https://registry.smithery.ai/servers/${encodeURIComponent(server.qualifiedName)}`,
                      {
                        headers: {
                          Authorization: `Bearer ${serverEnv.SMITHERY_API_KEY}`,
                          'Content-Type': 'application/json',
                        },
                      },
                    );

                    if (!detailResponse.ok) {
                      console.warn(`Failed to fetch details for ${server.qualifiedName}`);
                      return server;
                    }

                    const details = await detailResponse.json();
                    return {
                      ...server,
                      deploymentUrl: details.deploymentUrl,
                      connections: details.connections,
                    };
                  }),
                );

                return {
                  servers: detailedServers,
                  pagination: data.pagination,
                  query: query,
                };
              } catch (error) {
                console.error('Smithery search error:', error);
                return {
                  error: error instanceof Error ? error.message : 'Unknown error',
                  query: query,
                };
              }
            },
          }),
=======
          // Stock & Financial Tools
          stock_chart: stockChartTool,
          currency_converter: currencyConverterTool,
          coin_data: coinDataTool,
          coin_data_by_contract: coinDataByContractTool,
          coin_ohlc: coinOhlcTool,

          // Search & Content Tools
          x_search: xSearchTool,
          web_search: webSearchTool(dataStream),
          academic_search: academicSearchTool,
          youtube_search: youtubeSearchTool,
          reddit_search: redditSearchTool,
          retrieve: retrieveTool,

          // Media & Entertainment
          movie_or_tv_search: movieTvSearchTool,
          trending_movies: trendingMoviesTool,
          trending_tv: trendingTvTool,

          // Location & Maps
          find_place_on_map: findPlaceOnMapTool,
          nearby_places_search: nearbyPlacesSearchTool,
          get_weather_data: weatherTool,

          // Utility Tools
          text_translate: textTranslateTool,
          code_interpreter: codeInterpreterTool,
          track_flight: flightTrackerTool,
          datetime: datetimeTool,
          mcp_search: mcpSearchTool,
          memory_manager: memoryManagerTool,
>>>>>>> bf446134
          extreme_search: extremeSearchTool(dataStream),
        },
        experimental_repairToolCall: async ({ toolCall, tools, parameterSchema, error }) => {
          if (NoSuchToolError.isInstance(error)) {
            return null; // do not attempt to fix invalid tool names
          }

          console.log('Fixing tool call================================');
          console.log('toolCall', toolCall);
          console.log('tools', tools);
          console.log('parameterSchema', parameterSchema);
          console.log('error', error);

          const tool = tools[toolCall.toolName as keyof typeof tools];

          const { object: repairedArgs } = await generateObject({
            model: scira.languageModel('scira-4o-mini'),
            schema: tool.parameters,
            prompt: [
              `The model tried to call the tool "${toolCall.toolName}"` + ` with the following arguments:`,
              JSON.stringify(toolCall.args),
              `The tool accepts the following schema:`,
              JSON.stringify(parameterSchema(toolCall)),
              'Please fix the arguments.',
              'Do not use print statements stock chart tool.',
              `For the stock chart tool you have to generate a python code with matplotlib and yfinance to plot the stock chart.`,
              `For the web search make multiple queries to get the best results.`,
              `Today's date is ${new Date().toLocaleDateString('en-US', {
                year: 'numeric',
                month: 'long',
                day: 'numeric',
              })}`,
            ].join('\n'),
          });

          console.log('repairedArgs', repairedArgs);

          return { ...toolCall, args: JSON.stringify(repairedArgs) };
        },
        onChunk(event) {
          if (event.chunk.type === 'tool-call') {
            console.log('Called Tool: ', event.chunk.toolName);
          }
        },
        onStepFinish(event) {
          if (event.warnings) {
            console.log('Warnings: ', event.warnings);
          }
        },
        onFinish: async (event) => {
          console.log('Fin reason: ', event.finishReason);
          console.log('Reasoning: ', event.reasoning);
          console.log('reasoning details: ', event.reasoningDetails);
          console.log('Steps: ', event.steps);
          console.log('Messages: ', event.response.messages);
          console.log('Response Body: ', event.response.body);
          console.log('Provider metadata: ', event.providerMetadata);
          console.log('Sources: ', event.sources);
          console.log('Usage: ', event.usage);

          // Only proceed if user is authenticated
          if (user?.id && event.finishReason === 'stop') {
            // FIRST: Generate and update title for new conversations (highest priority)
            try {
              const chat = await getChatById({ id });
              if (chat && chat.title === 'New conversation') {
                console.log('Generating title for new conversation...');
                const title = await generateTitleFromUserMessage({
                  message: messages[messages.length - 1],
                });

                console.log('--------------------------------');
                console.log('Generated title: ', title);
                console.log('--------------------------------');

                // Update the chat with the generated title
                await updateChatTitleById({ chatId: id, title });
              }
            } catch (titleError) {
              console.error('Failed to generate or update title:', titleError);
              // Title generation failure shouldn't break the conversation
            }

            // Track message usage for rate limiting (deletion-proof)
            // Only track usage for models that are not free unlimited
            try {
              if (!shouldBypassRateLimits(model, user)) {
                await incrementMessageUsage({ userId: user.id });
              }
            } catch (error) {
              console.error('Failed to track message usage:', error);
            }

            // Track extreme search usage if it was used successfully
            if (group === 'extreme') {
              try {
                // Check if extreme_search tool was actually called
                const extremeSearchUsed = event.steps?.some((step) =>
                  step.toolCalls?.some((toolCall) => toolCall.toolName === 'extreme_search'),
                );

                if (extremeSearchUsed) {
                  console.log('Extreme search was used successfully, incrementing count');
                  await incrementExtremeSearchUsage({ userId: user.id });
                }
              } catch (error) {
                console.error('Failed to track extreme search usage:', error);
              }
            }

            // LAST: Save assistant message (after title is generated)
            try {
              const assistantId = getTrailingMessageId({
                messages: event.response.messages.filter((message: any) => message.role === 'assistant'),
              });

              if (!assistantId) {
                throw new Error('No assistant message found!');
              }

              const [, assistantMessage] = appendResponseMessages({
                messages: [messages[messages.length - 1]],
                responseMessages: event.response.messages,
              });

              await saveMessages({
                messages: [
                  {
                    id: assistantId,
                    chatId: id,
                    role: assistantMessage.role,
                    parts: assistantMessage.parts,
                    attachments: assistantMessage.experimental_attachments ?? [],
                    createdAt: new Date(),
                  },
                ],
              });
            } catch (error) {
              console.error('Failed to save assistant message:', error);
            }
          }

          // Calculate and log overall request processing time
          const requestEndTime = Date.now();
          const processingTime = (requestEndTime - requestStartTime) / 1000;
          console.log('--------------------------------');
          console.log(`Total request processing time: ${processingTime.toFixed(2)} seconds`);
          console.log('--------------------------------');
        },
        onError(event) {
          console.log('Error: ', event.error);
          // Calculate and log processing time even on error
          const requestEndTime = Date.now();
          const processingTime = (requestEndTime - requestStartTime) / 1000;
          console.log('--------------------------------');
          console.log(`Request processing time (with error): ${processingTime.toFixed(2)} seconds`);
          console.log('--------------------------------');
        },
      });

      result.consumeStream();

      result.mergeIntoDataStream(dataStream, {
        sendReasoning: true,
      });
    },
    onError(error) {
      console.log('Error: ', error);
      if (error instanceof Error && error.message.includes('Rate Limit')) {
        return 'Oops, you have reached the rate limit! Please try again later.';
      }
      return 'Oops, an error occurred!';
    },
  });
  const streamContext = getStreamContext();

  if (streamContext) {
    return new Response(await streamContext.resumableStream(streamId, () => stream));
  } else {
    return new Response(stream);
  }
}

export async function GET(request: Request) {
  const streamContext = getStreamContext();
  const resumeRequestedAt = new Date();

  if (!streamContext) {
    return new Response(null, { status: 204 });
  }

  const { searchParams } = new URL(request.url);
  const chatId = searchParams.get('chatId');

  if (!chatId) {
    return new ChatSDKError('bad_request:api', 'Chat ID is required').toResponse();
  }

  const session = await auth.api.getSession(request);

  if (!session?.user) {
    return new ChatSDKError('unauthorized:auth', 'Authentication required to resume chat stream').toResponse();
  }

  let chat: Chat | null;

  try {
    chat = await getChatById({ id: chatId });
  } catch {
    return new ChatSDKError('not_found:chat').toResponse();
  }

  if (!chat) {
    return new ChatSDKError('not_found:chat').toResponse();
  }

  if (chat.visibility === 'private' && chat.userId !== session.user.id) {
    return new ChatSDKError('forbidden:chat', 'Access denied to private chat').toResponse();
  }

  const streamIds = await getStreamIdsByChatId({ chatId });

  if (!streamIds.length) {
    return new ChatSDKError('not_found:stream').toResponse();
  }

  const recentStreamId = streamIds.at(-1);

  if (!recentStreamId) {
    return new ChatSDKError('not_found:stream').toResponse();
  }

  const emptyDataStream = createDataStream({
    execute: () => { },
  });

  const stream = await streamContext.resumableStream(recentStreamId, () => emptyDataStream);

  /*
   * For when the generation is streaming during SSR
   * but the resumable stream has concluded at this point.
   */
  if (!stream) {
    const messages = await getMessagesByChatId({ id: chatId });
    const mostRecentMessage = messages.at(-1);

    if (!mostRecentMessage) {
      return new Response(emptyDataStream, { status: 200 });
    }

    if (mostRecentMessage.role !== 'assistant') {
      return new Response(emptyDataStream, { status: 200 });
    }

    const messageCreatedAt = new Date(mostRecentMessage.createdAt);

    if (differenceInSeconds(resumeRequestedAt, messageCreatedAt) > 15) {
      return new Response(emptyDataStream, { status: 200 });
    }

    const restoredStream = createDataStream({
      execute: (buffer) => {
        buffer.writeData({
          type: 'append-message',
          message: JSON.stringify(mostRecentMessage),
        });
      },
    });

    return new Response(restoredStream, { status: 200 });
  }

  return new Response(stream, { status: 200 });
}<|MERGE_RESOLUTION|>--- conflicted
+++ resolved
@@ -38,10 +38,6 @@
 import { auth } from '@/lib/auth';
 import { v4 as uuidv4 } from 'uuid';
 import { geolocation } from '@vercel/functions';
-<<<<<<< HEAD
-import { getTweet } from 'react-tweet/api';
-import { getLocale } from 'gt-next/server';
-=======
 
 // Import all tools from the organized tool files
 import {
@@ -70,7 +66,7 @@
   redditSearchTool,
   extremeSearchTool,
 } from '@/lib/tools';
->>>>>>> bf446134
+import { getLocale } from 'gt-next/server';
 
 type ResponseMessageWithoutId = CoreToolMessage | CoreAssistantMessage;
 type ResponseMessage = ResponseMessageWithoutId & { id: string };
@@ -363,1979 +359,6 @@
           },
         },
         tools: {
-<<<<<<< HEAD
-          stock_chart: tool({
-            description: 'Get stock data and news for given stock symbols.',
-            parameters: z.object({
-              title: z.string().describe('The title of the chart.'),
-              news_queries: z.array(z.string()).describe('The news queries to search for.'),
-              icon: z.enum(['stock', 'date', 'calculation', 'default']).describe('The icon to display for the chart.'),
-              stock_symbols: z.array(z.string()).describe('The stock symbols to display for the chart.'),
-              currency_symbols: z
-                .array(z.string())
-                .describe(
-                  'The currency symbols for each stock/asset in the chart. Available symbols: ' +
-                  Object.keys(CURRENCY_SYMBOLS).join(', ') +
-                  '. Defaults to USD if not provided.',
-                ),
-              interval: z
-                .enum(['1d', '5d', '1mo', '3mo', '6mo', '1y', '2y', '5y', '10y', 'ytd', 'max'])
-                .describe('The interval of the chart. default is 1y.'),
-            }),
-            execute: async ({
-              title,
-              icon,
-              stock_symbols,
-              currency_symbols,
-              interval,
-              news_queries,
-            }: {
-              title: string;
-              icon: string;
-              stock_symbols: string[];
-              currency_symbols?: string[];
-              interval: string;
-              news_queries: string[];
-            }) => {
-              console.log('Title:', title);
-              console.log('Icon:', icon);
-              console.log('Stock symbols:', stock_symbols);
-              console.log('Currency symbols:', currency_symbols);
-              console.log('Interval:', interval);
-              console.log('News queries:', news_queries);
-
-              // Format currency symbols with actual symbols
-              const formattedCurrencySymbols = (currency_symbols || stock_symbols.map(() => 'USD')).map((currency) => {
-                const symbol = CURRENCY_SYMBOLS[currency as keyof typeof CURRENCY_SYMBOLS];
-                return symbol || currency; // Fallback to currency code if symbol not found
-              });
-
-              interface NewsResult {
-                title: string;
-                url: string;
-                content: string;
-                published_date?: string;
-                category: string;
-                query: string;
-              }
-
-              interface NewsGroup {
-                query: string;
-                topic: string;
-                results: NewsResult[];
-              }
-
-              let news_results: NewsGroup[] = [];
-
-              const tvly = tavily({ apiKey: serverEnv.TAVILY_API_KEY });
-
-              // Gather all news search promises to execute in parallel
-              const searchPromises = [];
-              for (const query of news_queries) {
-                // Add finance and news topic searches for each query
-                searchPromises.push({
-                  query,
-                  topic: 'finance',
-                  promise: tvly.search(query, {
-                    topic: 'finance',
-                    days: 7,
-                    maxResults: 3,
-                    searchDepth: 'advanced',
-                  }),
-                });
-
-                searchPromises.push({
-                  query,
-                  topic: 'news',
-                  promise: tvly.search(query, {
-                    topic: 'news',
-                    days: 7,
-                    maxResults: 3,
-                    searchDepth: 'advanced',
-                  }),
-                });
-              }
-
-              // Execute all searches in parallel
-              const searchResults = await Promise.all(
-                searchPromises.map(({ promise }) =>
-                  promise.catch((err) => ({
-                    results: [],
-                    error: err.message,
-                  })),
-                ),
-              );
-
-              // Process results and deduplicate
-              const urlSet = new Set();
-              searchPromises.forEach(({ query, topic }, index) => {
-                const result = searchResults[index];
-                if (!result.results) return;
-
-                const processedResults = result.results
-                  .filter((item) => {
-                    // Skip if we've already included this URL
-                    if (urlSet.has(item.url)) return false;
-                    urlSet.add(item.url);
-                    return true;
-                  })
-                  .map((item) => ({
-                    title: item.title,
-                    url: item.url,
-                    content: item.content.slice(0, 30000),
-                    published_date: item.publishedDate,
-                    category: topic,
-                    query: query,
-                  }));
-
-                if (processedResults.length > 0) {
-                  news_results.push({
-                    query,
-                    topic,
-                    results: processedResults,
-                  });
-                }
-              });
-
-              // Perform Exa search for financial reports
-              const exaResults: NewsGroup[] = [];
-              try {
-                // Run Exa search for each stock symbol
-                const exaSearchPromises = stock_symbols.map((symbol) =>
-                  exa
-                    .searchAndContents(`${symbol} financial report analysis`, {
-                      text: true,
-                      category: 'financial report',
-                      livecrawl: 'always',
-                      type: 'auto',
-                      numResults: 10,
-                      summary: {
-                        query: 'all important information relevent to the important for investors',
-                      },
-                    })
-                    .catch((error) => {
-                      console.error(`Exa search error for ${symbol}:`, error);
-                      return { results: [] };
-                    }),
-                );
-
-                const exaSearchResults = await Promise.all(exaSearchPromises);
-
-                // Process Exa results
-                const exaUrlSet = new Set();
-                exaSearchResults.forEach((result, index) => {
-                  if (!result.results || result.results.length === 0) return;
-
-                  const stockSymbol = stock_symbols[index];
-                  const processedResults = result.results
-                    .filter((item) => {
-                      if (exaUrlSet.has(item.url)) return false;
-                      exaUrlSet.add(item.url);
-                      return true;
-                    })
-                    .map((item) => ({
-                      title: item.title || '',
-                      url: item.url,
-                      content: item.summary || '',
-                      published_date: item.publishedDate,
-                      category: 'financial',
-                      query: stockSymbol,
-                    }));
-
-                  if (processedResults.length > 0) {
-                    exaResults.push({
-                      query: stockSymbol,
-                      topic: 'financial',
-                      results: processedResults,
-                    });
-                  }
-                });
-
-                // Complete missing titles for financial reports
-                for (const group of exaResults) {
-                  for (let i = 0; i < group.results.length; i++) {
-                    const result = group.results[i];
-                    if (!result.title || result.title.trim() === '') {
-                      try {
-                        const { object } = await generateObject({
-                          model: scira.languageModel('scira-nano'),
-                          prompt: `Complete the following financial report with an appropriate title. The report is about ${group.query
-                            } and contains this content: ${result.content.substring(0, 500)}...`,
-                          schema: z.object({
-                            title: z.string().describe('A descriptive title for the financial report'),
-                          }),
-                        });
-                        group.results[i].title = object.title;
-                      } catch (error) {
-                        console.error(`Error generating title for ${group.query} report:`, error);
-                        group.results[i].title = `${group.query} Financial Report`;
-                      }
-                    }
-                  }
-                }
-
-                // Merge Exa results with news results
-                news_results = [...news_results, ...exaResults];
-              } catch (error) {
-                console.error('Error fetching Exa financial reports:', error);
-              }
-
-              const code = `
-import yfinance as yf
-import matplotlib.pyplot as plt
-import pandas as pd
-from datetime import datetime
-
-${stock_symbols
-                  .map(
-                    (symbol) =>
-                      `${symbol.toLowerCase().replace('.', '')} = yf.download('${symbol}', period='${interval}', interval='1d')`,
-                  )
-                  .join('\n')}
-
-# Create the plot
-plt.figure(figsize=(10, 6))
-${stock_symbols
-                  .map(
-                    (symbol) => `
-# Convert datetime64 index to strings to make it serializable
-${symbol.toLowerCase().replace('.', '')}.index = ${symbol.toLowerCase().replace('.', '')}.index.strftime('%Y-%m-%d')
-plt.plot(${symbol.toLowerCase().replace('.', '')}.index, ${symbol
-                        .toLowerCase()
-                        .replace('.', '')}['Close'], label='${symbol} ${formattedCurrencySymbols[stock_symbols.indexOf(symbol)]
-                      }', color='blue')
-`,
-                  )
-                  .join('\n')}
-
-# Customize the chart
-plt.title('${title}')
-plt.xlabel('Date')
-plt.ylabel('Closing Price')
-plt.legend()
-plt.grid(True)
-plt.show()`;
-
-              console.log('Code:', code);
-
-              const daytona = new Daytona({
-                apiKey: serverEnv.DAYTONA_API_KEY,
-                target: 'us',
-              });
-
-              const sandbox = await daytona.create(
-                {
-                  snapshot: 'scira-analysis:1751171803',
-                }
-              );
-
-              const execution = await sandbox.process.codeRun(code);
-              let message = '';
-
-              if (execution.result === execution.artifacts?.stdout) {
-                message += execution.result;
-              } else if (execution.result && execution.result !== execution.artifacts?.stdout) {
-                message += execution.result;
-              } else if (execution.artifacts?.stdout && execution.artifacts?.stdout !== execution.result) {
-                message += execution.artifacts.stdout;
-              } else {
-                message += execution.result;
-              }
-
-              console.log('execution exit code: ', execution.exitCode);
-              console.log('execution result: ', execution.result);
-
-              console.log('Chart details: ', execution.artifacts?.charts);
-              if (execution.artifacts?.charts) {
-                console.log('showing chart');
-                execution.artifacts.charts[0].elements.map((element: any) => {
-                  console.log(element.points);
-                });
-              }
-
-              if (execution.artifacts?.charts === undefined) {
-                console.log('No chart found');
-              }
-
-              await sandbox.delete();
-
-              // map the chart to the correct format for the frontend and remove the png property
-              const chart = execution.artifacts?.charts?.[0] ?? undefined;
-              const chartData = chart
-                ? {
-                  type: chart.type,
-                  title: chart.title,
-                  elements: chart.elements,
-                  png: undefined,
-                }
-                : undefined;
-
-              return {
-                message: message.trim(),
-                chart: chartData,
-                currency_symbols: formattedCurrencySymbols,
-                news_results: news_results,
-              };
-            },
-          }),
-          currency_converter: tool({
-            description: 'Convert currency from one to another using yfinance',
-            parameters: z.object({
-              from: z.string().describe('The source currency code.'),
-              to: z.string().describe('The target currency code.'),
-              amount: z.number().describe('The amount to convert. Default is 1.'),
-            }),
-            execute: async ({ from, to, amount }: { from: string; to: string; amount: number }) => {
-              const code = `
-import yfinance as yf
-
-# Get exchange rates for both directions
-from_currency = '${from}'
-to_currency = '${to}'
-amount = ${amount}
-
-# Forward conversion (from -> to)
-currency_pair_forward = f'{from_currency}{to_currency}=X'
-data_forward = yf.Ticker(currency_pair_forward).history(period='1d')
-rate_forward = data_forward['Close'].iloc[-1]
-converted_amount = rate_forward * amount
-
-# Reverse conversion (to -> from)
-currency_pair_reverse = f'{to_currency}{from_currency}=X'
-data_reverse = yf.Ticker(currency_pair_reverse).history(period='1d')
-rate_reverse = data_reverse['Close'].iloc[-1]
-
-print(f"Forward rate: {rate_forward}")
-print(f"Reverse rate: {rate_reverse}")
-print(f"Converted amount: {converted_amount}")
-`;
-              console.log('Currency pair:', from, to);
-
-              const daytona = new Daytona({
-                apiKey: serverEnv.DAYTONA_API_KEY,
-                target: 'us',
-              });
-              const sandbox = await daytona.create(
-                {
-                  snapshot: 'scira-analysis:1751171803',
-                }
-              );
-
-              const execution = await sandbox.process.codeRun(code);
-              let message = '';
-
-              if (execution.result === execution.artifacts?.stdout) {
-                message += execution.result;
-              } else if (execution.result && execution.result !== execution.artifacts?.stdout) {
-                message += execution.result;
-              } else if (execution.artifacts?.stdout && execution.artifacts?.stdout !== execution.result) {
-                message += execution.artifacts.stdout;
-              } else {
-                message += execution.result;
-              }
-
-              await sandbox.delete();
-
-              // Parse the output to extract rates
-              const lines = message.split('\n');
-              let forwardRate = null;
-              let reverseRate = null;
-              let convertedAmount = null;
-
-              for (const line of lines) {
-                if (line.includes('Forward rate:')) {
-                  forwardRate = parseFloat(line.split(': ')[1]);
-                }
-                if (line.includes('Reverse rate:')) {
-                  reverseRate = parseFloat(line.split(': ')[1]);
-                }
-                if (line.includes('Converted amount:')) {
-                  convertedAmount = parseFloat(line.split(': ')[1]);
-                }
-              }
-
-              return {
-                rate: convertedAmount || message.trim(),
-                forwardRate: forwardRate,
-                reverseRate: reverseRate,
-                fromCurrency: from,
-                toCurrency: to,
-                amount: amount,
-                convertedAmount: convertedAmount,
-              };
-            },
-          }),
-          x_search: tool({
-            description: 'Search X (formerly Twitter) posts using xAI Live Search.',
-            parameters: z.object({
-              query: z.string().describe('The search query for X posts').nullable(),
-              startDate: z
-                .string()
-                .nullable()
-                .describe(
-                  'The start date of the search in the format YYYY-MM-DD (default to 7 days ago if not specified)',
-                ),
-              endDate: z
-                .string()
-                .nullable()
-                .describe('The end date of the search in the format YYYY-MM-DD (default to today if not specified)'),
-              xHandles: z
-                .array(z.string())
-                .nullable()
-                .describe(
-                  'Optional list of X handles/usernames to search from (without @ symbol). Only include if user explicitly mentions specific handles like "@elonmusk" or "@openai"',
-                ),
-              maxResults: z.number().nullable().describe('Maximum number of search results to return (default 15)'),
-            }),
-            execute: async ({
-              query,
-              startDate,
-              endDate,
-              xHandles,
-              maxResults = 15,
-            }: {
-              query: string | null;
-              startDate: string | null;
-              endDate: string | null;
-              xHandles: string[] | null;
-              maxResults: number | null;
-            }) => {
-              try {
-                const searchParameters: any = {
-                  mode: 'on',
-                  ...(startDate && { from_date: startDate }),
-                  ...(endDate && { to_date: endDate }),
-                  ...(maxResults && { max_search_results: maxResults }),
-                  return_citations: true,
-                  sources: [
-                    xHandles && xHandles.length > 0
-                      ? { type: 'x', x_handles: xHandles, safe_search: false }
-                      : { type: 'x', safe_search: false },
-                  ],
-                };
-
-                console.log('[X search parameters]: ', searchParameters);
-                console.log('[X search handles]: ', xHandles);
-
-                const response = await fetch('https://api.x.ai/v1/chat/completions', {
-                  method: 'POST',
-                  headers: {
-                    'Content-Type': 'application/json',
-                    Authorization: `Bearer ${serverEnv.XAI_API_KEY}`,
-                  },
-                  body: JSON.stringify({
-                    model: 'grok-3-latest',
-                    messages: [
-                      {
-                        role: 'system',
-                        content: `You are a helpful assistant that searches for X posts and returns the results in a structured format. You will be given a search query and a list of X handles to search from. You will then search for the posts and return the results in a structured format. You will also cite the sources in the format [Source No.]. Go very deep in the search and return the most relevant results.`,
-                      },
-                      {
-                        role: 'user',
-                        content: `${query}`,
-                      },
-                    ],
-                    search_parameters: searchParameters,
-                  }),
-                });
-
-                if (!response.ok) {
-                  throw new Error(`xAI API error: ${response.status} ${response.statusText}`);
-                }
-
-                const data = await response.json();
-
-                console.log('[X search data]: ', data);
-
-                // Transform citations into sources with tweet text
-                const sources = [];
-                const citations = data.citations || [];
-
-                if (citations.length > 0) {
-                  // Extract tweet IDs and fetch tweet data using react-tweet
-                  const tweetFetchPromises = citations
-                    .filter((url: any) => typeof url === 'string' && url.includes('x.com'))
-                    .map(async (url: string) => {
-                      try {
-                        // Extract tweet ID from URL
-                        const match = url.match(/\/status\/(\d+)/);
-                        if (!match) return null;
-
-                        const tweetId = match[1];
-
-                        // Fetch tweet data using react-tweet API
-                        const tweetData = await getTweet(tweetId);
-                        if (!tweetData) return null;
-
-                        const text = tweetData.text;
-                        if (!text) return null;
-
-                        return {
-                          text: text,
-                          link: url,
-                        };
-                      } catch (error) {
-                        console.error(`Error fetching tweet data for ${url}:`, error);
-                        return null;
-                      }
-                    });
-
-                  // Wait for all tweet fetches to complete
-                  const tweetResults = await Promise.all(tweetFetchPromises);
-
-                  // Filter out null results and add to sources
-                  sources.push(...tweetResults.filter((result) => result !== null));
-                }
-
-                return {
-                  content: data.choices[0]?.message?.content || '',
-                  citations: citations,
-                  sources: sources,
-                  query,
-                  dateRange: `${startDate} to ${endDate}`,
-                  handles: xHandles || [],
-                };
-              } catch (error) {
-                console.error('X search error:', error);
-                throw error;
-              }
-            },
-          }),
-          text_translate: tool({
-            description: 'Translate text from one language to another.',
-            parameters: z.object({
-              text: z.string().describe('The text to translate.'),
-              to: z.string().describe('The language to translate to (e.g., French).'),
-            }),
-            execute: async ({ text, to }: { text: string; to: string }) => {
-              const { object: translation } = await generateObject({
-                model: scira.languageModel(model),
-                system: `You are a helpful assistant that translates text from one language to another.`,
-                prompt: `Translate the following text to ${to} language: ${text}`,
-                schema: z.object({
-                  translatedText: z.string(),
-                  detectedLanguage: z.string(),
-                }),
-              });
-              console.log(translation);
-              return {
-                translatedText: translation.translatedText,
-                detectedLanguage: translation.detectedLanguage,
-              };
-            },
-          }),
-          web_search: tool({
-            description: 'Search the web for information with 5-10 queries, max results and search depth.',
-            parameters: z.object({
-              queries: z.array(
-                z.string().describe('Array of search queries to look up on the web. Default is 5 to 10 queries.'),
-              ),
-              maxResults: z.array(
-                z.number().describe('Array of maximum number of results to return per query. Default is 10.'),
-              ),
-              topics: z.array(
-                z
-                  .enum(['general', 'news', 'finance'])
-                  .describe('Array of topic types to search for. Default is general.'),
-              ),
-              searchDepth: z.array(
-                z
-                  .enum(['basic', 'advanced'])
-                  .describe('Array of search depths to use. Default is basic. Use advanced for more detailed results.'),
-              ),
-              include_domains: z
-                .array(z.string())
-                .describe('A list of domains to include in all search results. Default is an empty list.'),
-              exclude_domains: z
-                .array(z.string())
-                .describe('A list of domains to exclude from all search results. Default is an empty list.'),
-            }),
-            execute: async ({
-              queries,
-              maxResults,
-              topics,
-              searchDepth,
-              include_domains,
-              exclude_domains,
-            }: {
-              queries: string[];
-              maxResults: number[];
-              topics: ('general' | 'news' | 'finance')[];
-              searchDepth: ('basic' | 'advanced')[];
-              include_domains?: string[];
-              exclude_domains?: string[];
-            }) => {
-              const exa = new Exa(serverEnv.EXA_API_KEY);
-
-              console.log('Queries:', queries);
-              console.log('Max Results:', maxResults);
-              console.log('Topics:', topics);
-              console.log('Search Depths:', searchDepth);
-              console.log('Include Domains:', include_domains);
-              console.log('Exclude Domains:', exclude_domains);
-
-              // Execute searches in parallel
-              const searchPromises = queries.map(async (query, index) => {
-                const currentTopic = topics[index] || topics[0] || 'general';
-                const currentMaxResults = maxResults[index] || maxResults[0] || 10;
-                const currentSearchDepth = searchDepth[index] || searchDepth[0] || 'basic';
-
-                try {
-                  const searchOptions: any = {
-                    text: true,
-                    type: currentSearchDepth === 'advanced' ? 'neural' : 'auto',
-                    numResults: currentMaxResults < 10 ? 10 : currentMaxResults,
-                    livecrawl: 'preferred',
-                    category: currentTopic === 'finance' ? 'financial report' : currentTopic === 'news' ? 'news' : '',
-                  };
-
-                  // Add domain filtering
-                  if (include_domains && include_domains.length > 0) {
-                    searchOptions.includeDomains = include_domains;
-                  }
-                  if (exclude_domains && exclude_domains.length > 0) {
-                    searchOptions.excludeDomains = exclude_domains;
-                  }
-
-                  const data = await exa.searchAndContents(query, searchOptions);
-
-                  // Collect images from results
-                  const images: { url: string; description: string }[] = [];
-                  const results = data.results.map((result: any) => {
-                    // Extract and add image if available
-                    if (result.image) {
-                      images.push({
-                        url: result.image,
-                        description: result.title || result.text?.substring(0, 100) + '...' || '',
-                      });
-                    }
-
-                    return {
-                      url: result.url,
-                      title: result.title || '',
-                      content: (result.text || '').substring(0, 1000),
-                      published_date: currentTopic === 'news' && result.publishedDate ? result.publishedDate : undefined,
-                      author: result.author || undefined,
-                    };
-                  });
-
-                  // Add annotation for query completion
-                  dataStream.writeMessageAnnotation({
-                    type: 'query_completion',
-                    data: {
-                      query,
-                      index,
-                      total: queries.length,
-                      status: 'completed',
-                      resultsCount: results.length,
-                      imagesCount: images.length,
-                    },
-                  });
-
-                  return {
-                    query,
-                    results: deduplicateByDomainAndUrl(results),
-                    images: images.filter(img => img.url && img.description),
-                  };
-                } catch (error) {
-                  console.error(`Exa search error for query "${query}":`, error);
-
-                  // Add annotation for failed query
-                  dataStream.writeMessageAnnotation({
-                    type: 'query_completion',
-                    data: {
-                      query,
-                      index,
-                      total: queries.length,
-                      status: 'completed',
-                      resultsCount: 0,
-                      imagesCount: 0,
-                    },
-                  });
-
-                  return {
-                    query,
-                    results: [],
-                    images: [],
-                  };
-                }
-              });
-
-              const searchResults = await Promise.all(searchPromises);
-
-              return {
-                searches: searchResults,
-              };
-            },
-          }),
-          movie_or_tv_search: tool({
-            description: 'Search for a movie or TV show using TMDB API',
-            parameters: z.object({
-              query: z.string().describe('The search query for movies/TV shows'),
-            }),
-            execute: async ({ query }: { query: string }) => {
-              const TMDB_API_KEY = serverEnv.TMDB_API_KEY;
-              const TMDB_BASE_URL = 'https://api.themoviedb.org/3';
-
-              try {
-                // First do a multi-search to get the top result
-                const searchResponse = await fetch(
-                  `https://api.themoviedb.org/3/search/multi?query=${encodeURIComponent(
-                    query,
-                  )}&language=en-US&page=1&include_adult=false`,
-                  {
-                    method: 'GET',
-                    headers: {
-                      Authorization: `Bearer ${TMDB_API_KEY}`,
-                      accept: 'application/json',
-                    },
-                  },
-                );
-
-                // catch error if the response is not ok
-                if (!searchResponse.ok) {
-                  console.error('TMDB search error:', searchResponse.statusText);
-                  return { result: null };
-                }
-
-                const searchResults = await searchResponse.json();
-
-                // Get the first movie or TV show result
-                const firstResult = searchResults.results.find(
-                  (result: any) => result.media_type === 'movie' || result.media_type === 'tv',
-                );
-
-                if (!firstResult) {
-                  return { result: null };
-                }
-
-                // Get detailed information for the media
-                const detailsResponse = await fetch(
-                  `${TMDB_BASE_URL}/${firstResult.media_type}/${firstResult.id}?language=en-US`,
-                  {
-                    headers: {
-                      Authorization: `Bearer ${TMDB_API_KEY}`,
-                      accept: 'application/json',
-                    },
-                  },
-                );
-
-                const details = await detailsResponse.json();
-
-                // Get additional credits information
-                const creditsResponse = await fetch(
-                  `${TMDB_BASE_URL}/${firstResult.media_type}/${firstResult.id}/credits?language=en-US`,
-                  {
-                    headers: {
-                      Authorization: `Bearer ${TMDB_API_KEY}`,
-                      accept: 'application/json',
-                    },
-                  },
-                );
-
-                const credits = await creditsResponse.json();
-
-                // Format the result
-                const result = {
-                  ...details,
-                  media_type: firstResult.media_type,
-                  credits: {
-                    cast:
-                      credits.cast?.slice(0, 8).map((person: any) => ({
-                        ...person,
-                        profile_path: person.profile_path
-                          ? `https://image.tmdb.org/t/p/original${person.profile_path}`
-                          : null,
-                      })) || [],
-                    director: credits.crew?.find((person: any) => person.job === 'Director')?.name,
-                    writer: credits.crew?.find((person: any) => person.job === 'Screenplay' || person.job === 'Writer')
-                      ?.name,
-                  },
-                  poster_path: details.poster_path ? `https://image.tmdb.org/t/p/original${details.poster_path}` : null,
-                  backdrop_path: details.backdrop_path
-                    ? `https://image.tmdb.org/t/p/original${details.backdrop_path}`
-                    : null,
-                };
-
-                return { result };
-              } catch (error) {
-                console.error('TMDB search error:', error);
-                throw error;
-              }
-            },
-          }),
-          trending_movies: tool({
-            description: 'Get trending movies from TMDB',
-            parameters: z.object({}),
-            execute: async () => {
-              const TMDB_API_KEY = serverEnv.TMDB_API_KEY;
-              const TMDB_BASE_URL = 'https://api.themoviedb.org/3';
-
-              try {
-                const response = await fetch(`${TMDB_BASE_URL}/trending/movie/day?language=en-US`, {
-                  headers: {
-                    Authorization: `Bearer ${TMDB_API_KEY}`,
-                    accept: 'application/json',
-                  },
-                });
-
-                const data = await response.json();
-                const results = data.results.map((movie: any) => ({
-                  ...movie,
-                  poster_path: movie.poster_path ? `https://image.tmdb.org/t/p/original${movie.poster_path}` : null,
-                  backdrop_path: movie.backdrop_path
-                    ? `https://image.tmdb.org/t/p/original${movie.backdrop_path}`
-                    : null,
-                }));
-
-                return { results };
-              } catch (error) {
-                console.error('Trending movies error:', error);
-                throw error;
-              }
-            },
-          }),
-          trending_tv: tool({
-            description: 'Get trending TV shows from TMDB',
-            parameters: z.object({}),
-            execute: async () => {
-              const TMDB_API_KEY = serverEnv.TMDB_API_KEY;
-              const TMDB_BASE_URL = 'https://api.themoviedb.org/3';
-
-              try {
-                const response = await fetch(`${TMDB_BASE_URL}/trending/tv/day?language=en-US`, {
-                  headers: {
-                    Authorization: `Bearer ${TMDB_API_KEY}`,
-                    accept: 'application/json',
-                  },
-                });
-
-                const data = await response.json();
-                const results = data.results.map((show: any) => ({
-                  ...show,
-                  poster_path: show.poster_path ? `https://image.tmdb.org/t/p/original${show.poster_path}` : null,
-                  backdrop_path: show.backdrop_path ? `https://image.tmdb.org/t/p/original${show.backdrop_path}` : null,
-                }));
-
-                return { results };
-              } catch (error) {
-                console.error('Trending TV shows error:', error);
-                throw error;
-              }
-            },
-          }),
-          academic_search: tool({
-            description: 'Search academic papers and research.',
-            parameters: z.object({
-              query: z.string().describe('The search query'),
-            }),
-            execute: async ({ query }: { query: string }) => {
-              try {
-                const exa = new Exa(serverEnv.EXA_API_KEY as string);
-
-                // Search academic papers with content summary
-                const result = await exa.searchAndContents(query, {
-                  type: 'auto',
-                  numResults: 20,
-                  category: 'research paper',
-                  summary: {
-                    query: 'Abstract of the Paper',
-                  },
-                });
-
-                // Process and clean results
-                const processedResults = result.results.reduce<typeof result.results>((acc, paper) => {
-                  // Skip if URL already exists or if no summary available
-                  if (acc.some((p) => p.url === paper.url) || !paper.summary) return acc;
-
-                  // Clean up summary (remove "Summary:" prefix if exists)
-                  const cleanSummary = paper.summary.replace(/^Summary:\s*/i, '');
-
-                  // Clean up title (remove [...] suffixes)
-                  const cleanTitle = paper.title?.replace(/\s\[.*?\]$/, '');
-
-                  acc.push({
-                    ...paper,
-                    title: cleanTitle || '',
-                    summary: cleanSummary,
-                  });
-
-                  return acc;
-                }, []);
-
-                return {
-                  results: processedResults,
-                };
-              } catch (error) {
-                console.error('Academic search error:', error);
-                throw error;
-              }
-            },
-          }),
-          youtube_search: tool({
-            description: 'Search YouTube videos using Exa AI and get detailed video information.',
-            parameters: z.object({
-              query: z.string().describe('The search query for YouTube videos'),
-            }),
-            execute: async ({ query }: { query: string }) => {
-              try {
-                const exa = new Exa(serverEnv.EXA_API_KEY as string);
-
-                // Simple search to get YouTube URLs only
-                const searchResult = await exa.search(query, {
-                  type: 'keyword',
-                  numResults: 10,
-                  includeDomains: ['youtube.com'],
-                });
-
-                // Process results
-                const processedResults = await Promise.all(
-                  searchResult.results.map(async (result): Promise<VideoResult | null> => {
-                    const videoIdMatch = result.url.match(
-                      /(?:youtube\.com\/watch\?v=|youtu\.be\/|youtube\.com\/embed\/)([^&?/]+)/,
-                    );
-                    const videoId = videoIdMatch?.[1];
-
-                    if (!videoId) return null;
-
-                    // Base result
-                    const baseResult: VideoResult = {
-                      videoId,
-                      url: result.url,
-                    };
-
-                    try {
-                      // Fetch detailed info from our endpoints
-                      const [detailsResponse, captionsResponse, timestampsResponse] = await Promise.all([
-                        fetch(`${serverEnv.YT_ENDPOINT}/video-data`, {
-                          method: 'POST',
-                          headers: {
-                            'Content-Type': 'application/json',
-                          },
-                          body: JSON.stringify({
-                            url: result.url,
-                          }),
-                        }).then((res) => (res.ok ? res.json() : null)),
-                        fetch(`${serverEnv.YT_ENDPOINT}/video-captions`, {
-                          method: 'POST',
-                          headers: {
-                            'Content-Type': 'application/json',
-                          },
-                          body: JSON.stringify({
-                            url: result.url,
-                          }),
-                        }).then((res) => (res.ok ? res.text() : null)),
-                        fetch(`${serverEnv.YT_ENDPOINT}/video-timestamps`, {
-                          method: 'POST',
-                          headers: {
-                            'Content-Type': 'application/json',
-                          },
-                          body: JSON.stringify({
-                            url: result.url,
-                          }),
-                        }).then((res) => (res.ok ? res.json() : null)),
-                      ]);
-
-                      // Return combined data
-                      return {
-                        ...baseResult,
-                        details: detailsResponse || undefined,
-                        captions: captionsResponse || undefined,
-                        timestamps: timestampsResponse || undefined,
-                      };
-                    } catch (error) {
-                      console.error(`Error fetching details for video ${videoId}:`, error);
-                      return baseResult;
-                    }
-                  }),
-                );
-
-                // Filter out null results
-                const validResults = processedResults.filter((result): result is VideoResult => result !== null);
-
-                return {
-                  results: validResults,
-                };
-              } catch (error) {
-                console.error('YouTube search error:', error);
-                throw error;
-              }
-            },
-          }),
-          retrieve: tool({
-            description:
-              'Retrieve the full content from a URL using Exa AI, including text, title, summary, images, and more.',
-            parameters: z.object({
-              url: z.string().describe('The URL to retrieve the information from.'),
-              include_summary: z.boolean().describe('Whether to include a summary of the content. Default is true.'),
-              live_crawl: z
-                .enum(['never', 'auto', 'always'])
-                .describe('Whether to crawl the page immediately. Options: never, auto, always. Default is "always".'),
-            }),
-            execute: async ({
-              url,
-              include_summary = true,
-              live_crawl = 'always',
-            }: {
-              url: string;
-              include_summary?: boolean;
-              live_crawl?: 'never' | 'auto' | 'always';
-            }) => {
-              try {
-                const exa = new Exa(serverEnv.EXA_API_KEY as string);
-
-                console.log(
-                  `Retrieving content from ${url} with Exa AI, summary: ${include_summary}, livecrawl: ${live_crawl}`,
-                );
-
-                const start = Date.now();
-
-                const result = await exa.getContents([url], {
-                  text: true,
-                  summary: include_summary ? true : undefined,
-                  livecrawl: live_crawl,
-                });
-
-                // Check if there are results
-                if (!result.results || result.results.length === 0) {
-                  console.error('Exa AI error: No content retrieved');
-                  return { error: 'Failed to retrieve content', results: [] };
-                }
-
-                return {
-                  base_url: url,
-                  results: result.results.map((item) => {
-                    // Type assertion to access potentially missing properties
-                    const typedItem = item as any;
-                    return {
-                      url: item.url,
-                      content: typedItem.text || typedItem.summary || '',
-                      title: typedItem.title || item.url.split('/').pop() || 'Retrieved Content',
-                      description: typedItem.summary || `Content retrieved from ${item.url}`,
-                      author: typedItem.author || undefined,
-                      publishedDate: typedItem.publishedDate || undefined,
-                      image: typedItem.image || undefined,
-                      favicon: typedItem.favicon || undefined,
-                      language: 'en',
-                    };
-                  }),
-                  response_time: (Date.now() - start) / 1000,
-                };
-              } catch (error) {
-                console.error('Exa AI error:', error);
-                return { error: error instanceof Error ? error.message : 'Failed to retrieve content', results: [] };
-              }
-            },
-          }),
-          get_weather_data: tool({
-            description:
-              'Get the weather data for a location using either location name or coordinates with OpenWeather API.',
-            parameters: z.object({
-              location: z
-                .string()
-                .nullable()
-                .describe(
-                  'The name of the location to get weather data for (e.g., "London", "New York", "Tokyo"). Required if latitude and longitude are not provided.',
-                ),
-              latitude: z
-                .number()
-                .nullable()
-                .describe('The latitude coordinate. Required if location is not provided.'),
-              longitude: z
-                .number()
-                .nullable()
-                .describe('The longitude coordinate. Required if location is not provided.'),
-            }),
-            execute: async ({
-              location,
-              latitude,
-              longitude,
-            }: {
-              location?: string | null;
-              latitude?: number | null;
-              longitude?: number | null;
-            }) => {
-              try {
-                let lat = latitude;
-                let lng = longitude;
-                let locationName = location;
-                let country: string | undefined;
-                let timezone: string | undefined;
-
-                // Validate input parameters
-                if (!location && (!latitude || !longitude)) {
-                  throw new Error('Either location name or both latitude and longitude coordinates must be provided');
-                }
-
-                // Step 1: Get coordinates if not provided
-                if (!lat || !lng) {
-                  if (!location) {
-                    throw new Error('Location name is required when coordinates are not provided');
-                  }
-
-                  // Geocode the location name using Open Meteo API
-                  const geocodingResponse = await fetch(
-                    `https://geocoding-api.open-meteo.com/v1/search?name=${encodeURIComponent(
-                      location,
-                    )}&count=1&language=en&format=json`,
-                  );
-
-                  const geocodingData = await geocodingResponse.json();
-
-                  if (!geocodingData.results || geocodingData.results.length === 0) {
-                    throw new Error(`Location '${location}' not found`);
-                  }
-
-                  const geocodingResult = geocodingData.results[0];
-                  lat = geocodingResult.latitude;
-                  lng = geocodingResult.longitude;
-                  locationName = geocodingResult.name;
-                  country = geocodingResult.country;
-                  timezone = geocodingResult.timezone;
-                } else {
-                  // If coordinates are provided but no location name, try reverse geocoding
-                  if (!location) {
-                    try {
-                      const reverseGeocodeResponse = await fetch(
-                        `https://api.openweathermap.org/geo/1.0/reverse?lat=${lat}&lon=${lng}&limit=1&appid=${serverEnv.OPENWEATHER_API_KEY}`,
-                      );
-                      const reverseGeocodeData = await reverseGeocodeResponse.json();
-
-                      if (reverseGeocodeData && reverseGeocodeData.length > 0) {
-                        locationName = reverseGeocodeData[0].name;
-                        country = reverseGeocodeData[0].country;
-                      } else {
-                        locationName = `${lat}, ${lng}`;
-                      }
-                    } catch (reverseGeocodeError) {
-                      console.warn('Reverse geocoding failed:', reverseGeocodeError);
-                      locationName = `${lat}, ${lng}`;
-                    }
-                  }
-                }
-
-                console.log('Latitude:', lat);
-                console.log('Longitude:', lng);
-                console.log('Location:', locationName);
-
-                // Step 2: Fetch weather data using OpenWeather API with the coordinates
-                const apiKey = serverEnv.OPENWEATHER_API_KEY;
-                const [weatherResponse, airPollutionResponse, dailyForecastResponse] = await Promise.all([
-                  fetch(`https://api.openweathermap.org/data/2.5/forecast?lat=${lat}&lon=${lng}&appid=${apiKey}`),
-                  fetch(`https://api.openweathermap.org/data/2.5/air_pollution?lat=${lat}&lon=${lng}&appid=${apiKey}`),
-                  fetch(
-                    `https://api.openweathermap.org/data/2.5/forecast/daily?lat=${lat}&lon=${lng}&cnt=16&appid=${apiKey}`,
-                  ),
-                ]);
-
-                const [weatherData, airPollutionData, dailyForecastData] = await Promise.all([
-                  weatherResponse.json(),
-                  airPollutionResponse.json(),
-                  dailyForecastResponse.json().catch((error) => {
-                    console.error('Daily forecast API error:', error);
-                    return { list: [] }; // Return empty data if API fails
-                  }),
-                ]);
-
-                // Step 3: Fetch air pollution forecast
-                const airPollutionForecastResponse = await fetch(
-                  `https://api.openweathermap.org/data/2.5/air_pollution/forecast?lat=${lat}&lon=${lng}&appid=${apiKey}`,
-                );
-                const airPollutionForecastData = await airPollutionForecastResponse.json();
-
-                // Add geocoding information to the weather data
-                return {
-                  ...weatherData,
-                  geocoding: {
-                    latitude: lat,
-                    longitude: lng,
-                    name: locationName,
-                    country: country,
-                    timezone: timezone,
-                  },
-                  air_pollution: airPollutionData,
-                  air_pollution_forecast: airPollutionForecastData,
-                  daily_forecast: dailyForecastData,
-                };
-              } catch (error) {
-                console.error('Weather data error:', error);
-                throw error;
-              }
-            },
-          }),
-          code_interpreter: tool({
-            description: 'Write and execute Python code.',
-            parameters: z.object({
-              title: z.string().describe('The title of the code snippet.'),
-              code: z
-                .string()
-                .describe(
-                  'The Python code to execute. put the variables in the end of the code to print them. do not use the print function.',
-                ),
-              icon: z
-                .enum(['stock', 'date', 'calculation', 'default'])
-                .describe('The icon to display for the code snippet.'),
-            }),
-            execute: async ({ code, title, icon }: { code: string; title: string; icon: string }) => {
-              console.log('Code:', code);
-              console.log('Title:', title);
-              console.log('Icon:', icon);
-
-              const daytona = new Daytona({
-                apiKey: serverEnv.DAYTONA_API_KEY,
-                target: 'us',
-              });
-
-              const sandbox = await daytona.create(
-                {
-                  snapshot: 'scira-analysis:1751171803',
-                },
-              );
-
-              const execution = await sandbox.process.codeRun(code);
-
-              console.log('Execution:', execution.result);
-              console.log('Execution:', execution.artifacts?.stdout);
-
-              let message = '';
-
-              if (execution.artifacts?.stdout === execution.result) {
-                message += execution.result;
-              } else if (execution.result && execution.result !== execution.artifacts?.stdout) {
-                message += execution.result;
-              } else if (execution.artifacts?.stdout && execution.artifacts?.stdout !== execution.result) {
-                message += execution.artifacts.stdout;
-              } else {
-                message += execution.result;
-              }
-
-              if (execution.artifacts?.charts) {
-                console.log('Chart:', execution.artifacts.charts[0]);
-              }
-
-              let chart;
-
-              if (execution.artifacts?.charts) {
-                chart = execution.artifacts.charts[0];
-              }
-
-              // map the chart to the correct format for the frontend and remove the png property
-              const chartData = chart
-                ? {
-                  type: chart.type,
-                  title: chart.title,
-                  elements: chart.elements,
-                  png: undefined,
-                }
-                : undefined;
-
-              await sandbox.delete();
-
-              return {
-                message: message.trim(),
-                chart: chartData,
-              };
-            },
-          }),
-          find_place_on_map: tool({
-            description:
-              'Find places using Google Maps geocoding API. Supports both address-to-coordinates (forward) and coordinates-to-address (reverse) geocoding.',
-            parameters: z.object({
-              query: z.string().nullable().describe('Address or place name to search for (for forward geocoding)'),
-              latitude: z.number().nullable().describe('Latitude for reverse geocoding'),
-              longitude: z.number().nullable().describe('Longitude for reverse geocoding'),
-            }),
-            execute: async ({ query, latitude, longitude }) => {
-              try {
-                const googleApiKey = serverEnv.GOOGLE_MAPS_API_KEY;
-
-                if (!googleApiKey) {
-                  throw new Error('Google Maps API key not configured');
-                }
-
-                let url: string;
-                let searchType: 'forward' | 'reverse';
-
-                // Determine search type and build URL
-                if (query) {
-                  // Forward geocoding
-                  url = `https://maps.googleapis.com/maps/api/geocode/json?address=${encodeURIComponent(
-                    query,
-                  )}&key=${googleApiKey}`;
-                  searchType = 'forward';
-                } else if (latitude !== undefined && longitude !== undefined) {
-                  // Reverse geocoding
-                  url = `https://maps.googleapis.com/maps/api/geocode/json?latlng=${latitude},${longitude}&key=${googleApiKey}`;
-                  searchType = 'reverse';
-                } else {
-                  throw new Error('Either query or coordinates (latitude/longitude) must be provided');
-                }
-
-                const response = await fetch(url);
-                const data = await response.json();
-
-                if (data.status === 'OVER_QUERY_LIMIT') {
-                  return {
-                    success: false,
-                    error: 'Google Maps API quota exceeded. Please try again later.',
-                    places: [],
-                  };
-                }
-
-                if (data.status !== 'OK') {
-                  return {
-                    success: false,
-                    error: data.error_message || `Geocoding failed: ${data.status}`,
-                    places: [],
-                  };
-                }
-
-                const places = data.results.map((result: GoogleResult) => ({
-                  place_id: result.place_id,
-                  name: result.formatted_address.split(',')[0].trim(),
-                  formatted_address: result.formatted_address,
-                  location: {
-                    lat: result.geometry.location.lat,
-                    lng: result.geometry.location.lng,
-                  },
-                  types: result.types,
-                  address_components: result.address_components,
-                  viewport: result.geometry.viewport,
-                  source: 'google_maps',
-                }));
-
-                return {
-                  success: true,
-                  search_type: searchType,
-                  query: query || `${latitude},${longitude}`,
-                  places,
-                  count: places.length,
-                };
-              } catch (error) {
-                console.error('Geocoding error:', error);
-                return {
-                  success: false,
-                  error: error instanceof Error ? error.message : 'Unknown geocoding error',
-                  places: [],
-                };
-              }
-            },
-          }),
-          nearby_places_search: tool({
-            description: 'Search for nearby places using Google Places Nearby Search API.',
-            parameters: z.object({
-              location: z.string().describe('The location name or coordinates to search around'),
-              latitude: z.number().nullable().describe('Latitude of the search center'),
-              longitude: z.number().nullable().describe('Longitude of the search center'),
-              type: z
-                .string()
-                .describe(
-                  'Type of place to search for (restaurant, lodging, tourist_attraction, gas_station, bank, hospital, etc.) from the new google places api',
-                ),
-              radius: z.number().describe('Search radius in meters (max 50000)'),
-              keyword: z.string().nullable().describe('Additional keyword to filter results'),
-            }),
-            execute: async ({
-              location,
-              latitude,
-              longitude,
-              type,
-              radius,
-              keyword,
-            }: {
-              location: string;
-              latitude: number | null;
-              longitude: number | null;
-              type: string;
-              radius: number;
-              keyword: string | null;
-            }) => {
-              try {
-                const googleApiKey = serverEnv.GOOGLE_MAPS_API_KEY;
-
-                if (!googleApiKey) {
-                  throw new Error('Google Maps API key not configured');
-                }
-
-                let searchLat = latitude;
-                let searchLng = longitude;
-
-                // If coordinates not provided, geocode the location
-                if (!searchLat || !searchLng) {
-                  const geocodeUrl = `https://maps.googleapis.com/maps/api/geocode/json?address=${encodeURIComponent(
-                    location,
-                  )}&key=${googleApiKey}`;
-                  const geocodeResponse = await fetch(geocodeUrl);
-                  const geocodeData = await geocodeResponse.json();
-
-                  if (geocodeData.status === 'OK' && geocodeData.results.length > 0) {
-                    searchLat = geocodeData.results[0].geometry.location.lat;
-                    searchLng = geocodeData.results[0].geometry.location.lng;
-                  } else {
-                    return {
-                      success: false,
-                      error: `Could not geocode location: ${location}`,
-                      places: [],
-                      center: null,
-                    };
-                  }
-                }
-
-                // Build nearby search URL
-                let nearbyUrl = `https://maps.googleapis.com/maps/api/place/nearbysearch/json?location=${searchLat},${searchLng}&radius=${Math.min(
-                  radius,
-                  50000,
-                )}&type=${type}&key=${googleApiKey}`;
-
-                if (keyword) {
-                  nearbyUrl += `&keyword=${encodeURIComponent(keyword)}`;
-                }
-
-                const response = await fetch(nearbyUrl);
-                const data = await response.json();
-
-                if (data.status !== 'OK') {
-                  return {
-                    success: false,
-                    error: data.error_message || `Nearby search failed: ${data.status}`,
-                    places: [],
-                    center: { lat: searchLat, lng: searchLng },
-                  };
-                }
-
-                // Get detailed information for each place
-                const detailedPlaces = await Promise.all(
-                  data.results.slice(0, 20).map(async (place: any) => {
-                    try {
-                      // Get place details for additional information
-                      const detailsUrl = `https://maps.googleapis.com/maps/api/place/details/json?place_id=${place.place_id}&fields=name,formatted_address,formatted_phone_number,website,rating,reviews,opening_hours,photos,price_level,types&key=${googleApiKey}`;
-                      const detailsResponse = await fetch(detailsUrl);
-                      const details = await detailsResponse.json();
-
-                      let detailsData = details.status === 'OK' ? details.result : {};
-
-                      // Calculate distance from search center
-                      const lat1 = searchLat!;
-                      const lon1 = searchLng!;
-                      const lat2 = place.geometry.location.lat;
-                      const lon2 = place.geometry.location.lng;
-
-                      const R = 6371000; // Earth's radius in meters
-                      const dLat = ((lat2 - lat1) * Math.PI) / 180;
-                      const dLon = ((lon2 - lon1) * Math.PI) / 180;
-                      const a =
-                        Math.sin(dLat / 2) * Math.sin(dLat / 2) +
-                        Math.cos((lat1 * Math.PI) / 180) *
-                        Math.cos((lat2 * Math.PI) / 180) *
-                        Math.sin(dLon / 2) *
-                        Math.sin(dLon / 2);
-                      const c = 2 * Math.atan2(Math.sqrt(a), Math.sqrt(1 - a));
-                      const distance = R * c;
-
-                      // Convert Google's price_level to text representation
-                      const formatPriceLevel = (priceLevel: number | undefined): string => {
-                        if (priceLevel === undefined || priceLevel === null) return 'Not Available';
-                        switch (priceLevel) {
-                          case 0:
-                            return 'Free';
-                          case 1:
-                            return 'Inexpensive';
-                          case 2:
-                            return 'Moderate';
-                          case 3:
-                            return 'Expensive';
-                          case 4:
-                            return 'Very Expensive';
-                          default:
-                            return 'Not Available';
-                        }
-                      };
-
-                      return {
-                        place_id: place.place_id,
-                        name: place.name,
-                        formatted_address: detailsData.formatted_address || place.vicinity,
-                        location: {
-                          lat: place.geometry.location.lat,
-                          lng: place.geometry.location.lng,
-                        },
-                        rating: place.rating || detailsData.rating,
-                        price_level: formatPriceLevel(place.price_level || detailsData.price_level),
-                        types: place.types,
-                        distance: Math.round(distance),
-                        is_open: place.opening_hours?.open_now,
-                        photos:
-                          (detailsData.photos || place.photos)?.slice(0, 3).map((photo: any) => ({
-                            photo_reference: photo.photo_reference,
-                            width: photo.width,
-                            height: photo.height,
-                            url: `https://maps.googleapis.com/maps/api/place/photo?maxwidth=400&photoreference=${photo.photo_reference}&key=${googleApiKey}`,
-                          })) || [],
-                        phone: detailsData.formatted_phone_number,
-                        website: detailsData.website,
-                        opening_hours: detailsData.opening_hours?.weekday_text || [],
-                        reviews_count: detailsData.reviews?.length || 0,
-                        source: 'google_places',
-                      };
-                    } catch (error) {
-                      console.error(`Failed to get details for place ${place.name}:`, error);
-
-                      // Convert Google's price_level to text representation (same function as above)
-                      const formatPriceLevel = (priceLevel: number | undefined): string => {
-                        if (priceLevel === undefined || priceLevel === null) return 'Not Available';
-                        switch (priceLevel) {
-                          case 0:
-                            return 'Free';
-                          case 1:
-                            return 'Inexpensive';
-                          case 2:
-                            return 'Moderate';
-                          case 3:
-                            return 'Expensive';
-                          case 4:
-                            return 'Very Expensive';
-                          default:
-                            return 'Not Available';
-                        }
-                      };
-
-                      // Return basic place info if details fail
-                      return {
-                        place_id: place.place_id,
-                        name: place.name,
-                        formatted_address: place.vicinity,
-                        location: {
-                          lat: place.geometry.location.lat,
-                          lng: place.geometry.location.lng,
-                        },
-                        rating: place.rating,
-                        price_level: formatPriceLevel(place.price_level),
-                        types: place.types,
-                        distance: 0,
-                        source: 'google_places',
-                      };
-                    }
-                  }),
-                );
-
-                // Sort by distance
-                const sortedPlaces = detailedPlaces.sort((a, b) => (a.distance || 0) - (b.distance || 0));
-
-                return {
-                  success: true,
-                  query: location,
-                  type,
-                  center: { lat: searchLat, lng: searchLng },
-                  places: sortedPlaces,
-                  count: sortedPlaces.length,
-                };
-              } catch (error) {
-                console.error('Nearby search error:', error);
-                return {
-                  success: false,
-                  error: error instanceof Error ? error.message : 'Unknown nearby search error',
-                  places: [],
-                  center: latitude && longitude ? { lat: latitude, lng: longitude } : null,
-                };
-              }
-            },
-          }),
-          track_flight: tool({
-            description: 'Track flight information and status using airline code and flight number',
-            parameters: z.object({
-              carrierCode: z.string().describe('The 2-letter airline carrier code (e.g., UL for SriLankan Airlines)'),
-              flightNumber: z.string().describe('The flight number without carrier code (e.g., 604)'),
-              scheduledDepartureDate: z.string().describe('The scheduled departure date in YYYY-MM-DD format (e.g., 2025-07-01)'),
-            }),
-            execute: async ({
-              carrierCode,
-              flightNumber,
-              scheduledDepartureDate
-            }: {
-              carrierCode: string;
-              flightNumber: string;
-              scheduledDepartureDate: string;
-            }) => {
-              const tokenResponse = await fetch('https://test.api.amadeus.com/v1/security/oauth2/token', {
-                method: 'POST',
-                headers: {
-                  'Content-Type': 'application/x-www-form-urlencoded',
-                },
-                body: new URLSearchParams({
-                  grant_type: 'client_credentials',
-                  client_id: serverEnv.AMADEUS_API_KEY,
-                  client_secret: serverEnv.AMADEUS_API_SECRET,
-                }),
-              });
-
-              const tokenData = await tokenResponse.json();
-              console.log(tokenData);
-
-              const accessToken = tokenData.access_token;
-
-              try {
-                const response = await fetch(
-                  `https://test.api.amadeus.com/v2/schedule/flights?carrierCode=${carrierCode}&flightNumber=${flightNumber}&scheduledDepartureDate=${scheduledDepartureDate}`,
-                  {
-                    headers: {
-                      'Accept': 'application/vnd.amadeus+json',
-                      'Authorization': `Bearer ${accessToken}`,
-                    },
-                  }
-                );
-
-                if (!response.ok) {
-                  throw new Error(`Amadeus API error: ${response.status} ${response.statusText}`);
-                }
-
-                const data = await response.json();
-
-                // Transform Amadeus API response to match expected structure
-                if (data.data && data.data.length > 0) {
-                  const flight = data.data[0];
-                  const departure = flight.flightPoints[0];
-                  const arrival = flight.flightPoints[1];
-
-                  return {
-                    data: [{
-                      flight_date: flight.scheduledDepartureDate,
-                      flight_status: 'scheduled', // Amadeus API doesn't provide real-time status in schedule endpoint
-                      departure: {
-                        airport: departure.iataCode,
-                        timezone: departure.departure.timings[0].value.slice(-6), // Extract timezone
-                        iata: departure.iataCode,
-                        terminal: null,
-                        gate: null,
-                        delay: null,
-                        scheduled: departure.departure.timings[0].value,
-                      },
-                      arrival: {
-                        airport: arrival.iataCode,
-                        timezone: arrival.arrival.timings[0].value.slice(-6), // Extract timezone
-                        iata: arrival.iataCode,
-                        terminal: null,
-                        gate: null,
-                        delay: null,
-                        scheduled: arrival.arrival.timings[0].value,
-                      },
-                      airline: {
-                        name: carrierCode, // We'll use carrier code as name for now
-                        iata: carrierCode,
-                      },
-                      flight: {
-                        number: flightNumber,
-                        iata: `${carrierCode}${flightNumber}`,
-                        duration: flight.legs[0]?.scheduledLegDuration ?
-                          (() => {
-                            const duration = flight.legs[0].scheduledLegDuration;
-                            const matches = duration.match(/PT(?:(\d+)H)?(?:(\d+)M)?/);
-                            if (matches) {
-                              const hours = parseInt(matches[1] || '0');
-                              const minutes = parseInt(matches[2] || '0');
-                              return hours * 60 + minutes;
-                            }
-                            return null;
-                          })() : null,
-                      },
-                      // Additional Amadeus-specific data
-                      amadeus_data: {
-                        aircraft_type: flight.legs[0]?.aircraftEquipment?.aircraftType,
-                        operating_flight: flight.segments[0]?.partnership?.operatingFlight,
-                        segment_duration: flight.segments[0]?.scheduledSegmentDuration,
-                      }
-                    }],
-                    // Include original Amadeus response for reference
-                    amadeus_response: data
-                  };
-                }
-
-                return { data: [], error: 'No flight data found' };
-              } catch (error) {
-                console.error('Flight tracking error:', error);
-                return {
-                  data: [],
-                  error: error instanceof Error ? error.message : 'Flight tracking failed'
-                };
-              }
-            },
-          }),
-          coin_data: tool({
-            description: 'Get comprehensive coin data including metadata and market data by coin ID.',
-            parameters: z.object({
-              coinId: z.string().describe('The coin ID (e.g., bitcoin, ethereum, solana)'),
-              localization: z.boolean().nullable().describe('Include all localized languages in response (default: true)'),
-              tickers: z.boolean().nullable().describe('Include tickers data (default: true)'),
-              marketData: z.boolean().nullable().describe('Include market data (default: true)'),
-              communityData: z.boolean().nullable().describe('Include community data (default: true)'),
-              developerData: z.boolean().nullable().describe('Include developer data (default: true)'),
-            }),
-            execute: async ({
-              coinId,
-              localization,
-              tickers,
-              marketData,
-              communityData,
-              developerData,
-            }: {
-              coinId: string;
-              localization?: boolean | null;
-              tickers?: boolean | null;
-              marketData?: boolean | null;
-              communityData?: boolean | null;
-              developerData?: boolean | null;
-            }) => {
-              console.log('Fetching coin data for:', coinId);
-
-              try {
-                const params = new URLSearchParams({
-                  localization: localization?.toString() || 'true',
-                  tickers: tickers?.toString() || 'true',
-                  market_data: marketData?.toString() || 'true',
-                  community_data: communityData?.toString() || 'true',
-                  developer_data: developerData?.toString() || 'true',
-                  sparkline: 'false',
-                });
-
-                const url = `https://api.coingecko.com/api/v3/coins/${coinId}?${params.toString()}`;
-
-                const response = await fetch(url, {
-                  headers: {
-                    'Accept': 'application/json',
-                    'x-cg-demo-api-key': serverEnv.COINGECKO_API_KEY,
-                  },
-                });
-
-                if (!response.ok) {
-                  throw new Error(`CoinGecko API error: ${response.status} ${response.statusText}`);
-                }
-
-                const data = await response.json();
-
-                return {
-                  success: true,
-                  coinId,
-                  data: data,
-                  source: 'CoinGecko API',
-                  url: `https://www.coingecko.com/en/coins/${coinId}`,
-                };
-              } catch (error) {
-                console.error('Coin data error:', error);
-                return {
-                  success: false,
-                  error: error instanceof Error ? error.message : 'Unknown error occurred',
-                  coinId,
-                };
-              }
-            },
-          }),
-          coin_data_by_contract: tool({
-            description: 'Get coin data by token contract address on a specific platform.',
-            parameters: z.object({
-              platformId: z.string().describe('The platform ID (e.g., ethereum, binance-smart-chain, polygon-pos)'),
-              contractAddress: z.string().describe('The contract address of the token'),
-              localization: z.boolean().nullable().describe('Include all localized languages in response (default: true)'),
-              tickers: z.boolean().nullable().describe('Include tickers data (default: true)'),
-              marketData: z.boolean().nullable().describe('Include market data (default: true)'),
-              communityData: z.boolean().nullable().describe('Include community data (default: true)'),
-              developerData: z.boolean().nullable().describe('Include developer data (default: true)'),
-            }),
-            execute: async ({
-              platformId,
-              contractAddress,
-              localization,
-              tickers,
-              marketData,
-              communityData,
-              developerData,
-            }: {
-              platformId: string;
-              contractAddress: string;
-              localization?: boolean | null;
-              tickers?: boolean | null;
-              marketData?: boolean | null;
-              communityData?: boolean | null;
-              developerData?: boolean | null;
-            }) => {
-              console.log('Fetching coin data for contract:', contractAddress, 'on', platformId);
-
-              try {
-                const params = new URLSearchParams({
-                  localization: localization?.toString() || 'true',
-                  tickers: tickers?.toString() || 'true',
-                  market_data: marketData?.toString() || 'true',
-                  community_data: communityData?.toString() || 'true',
-                  developer_data: developerData?.toString() || 'true',
-                  sparkline: 'false',
-                });
-
-                const url = `https://api.coingecko.com/api/v3/coins/${platformId}/contract/${contractAddress}?${params.toString()}`;
-
-                const response = await fetch(url, {
-                  headers: {
-                    'Accept': 'application/json',
-                    'x-cg-demo-api-key': serverEnv.COINGECKO_API_KEY,
-                  },
-                });
-
-                if (!response.ok) {
-                  throw new Error(`CoinGecko API error: ${response.status} ${response.statusText}`);
-                }
-
-                const data = await response.json();
-
-                return {
-                  success: true,
-                  contractAddress,
-                  platformId,
-                  data: data,
-                  source: 'CoinGecko API',
-                  url: data.links?.homepage?.[0] || `https://www.coingecko.com`,
-                };
-              } catch (error) {
-                console.error('Contract coin data error:', error);
-                return {
-                  success: false,
-                  error: error instanceof Error ? error.message : 'Unknown error occurred',
-                  contractAddress,
-                  platformId,
-                };
-              }
-            },
-          }),
-          datetime: tool({
-            description: "Get the current date and time in the user's timezone",
-            parameters: z.object({}),
-            execute: async () => {
-              try {
-                // Get the current UTC time
-                const now = new Date();
-
-                // Format date and time using the user's timezone
-                return {
-                  timestamp: now.getTime(),
-                  iso: now.toISOString(),
-                  timezone: timezone,
-                  formatted: {
-                    date: new Intl.DateTimeFormat(locale, {
-                      weekday: 'long',
-                      year: 'numeric',
-                      month: 'long',
-                      day: 'numeric',
-                      timeZone: timezone,
-                    }).format(now),
-                    time: new Intl.DateTimeFormat(locale, {
-                      hour: '2-digit',
-                      minute: '2-digit',
-                      second: '2-digit',
-                      hour12: true,
-                      timeZone: timezone,
-                    }).format(now),
-                    dateShort: new Intl.DateTimeFormat(locale, {
-                      month: 'short',
-                      day: 'numeric',
-                      year: 'numeric',
-                      timeZone: timezone,
-                    }).format(now),
-                    timeShort: new Intl.DateTimeFormat(locale, {
-                      hour: '2-digit',
-                      minute: '2-digit',
-                      hour12: true,
-                      timeZone: timezone,
-                    }).format(now),
-                    // Add additional useful formats
-                    full: new Intl.DateTimeFormat(locale, {
-                      weekday: 'long',
-                      year: 'numeric',
-                      month: 'long',
-                      day: 'numeric',
-                      hour: '2-digit',
-                      minute: '2-digit',
-                      second: '2-digit',
-                      hour12: true,
-                      timeZone: timezone,
-                    }).format(now),
-                    iso_local: new Intl.DateTimeFormat('sv-SE', {
-                      year: 'numeric',
-                      month: '2-digit',
-                      day: '2-digit',
-                      hour: '2-digit',
-                      minute: '2-digit',
-                      second: '2-digit',
-                      timeZone: timezone,
-                    })
-                      .format(now)
-                      .replace(' ', 'T'),
-                  },
-                };
-              } catch (error) {
-                console.error('Datetime error:', error);
-                throw error;
-              }
-            },
-          }),
-          mcp_search: tool({
-            description: 'Search for mcp servers and get the information about them',
-            parameters: z.object({
-              query: z.string().describe('The query to search for'),
-            }),
-            execute: async ({ query }: { query: string }) => {
-              try {
-                // Call the Smithery Registry API
-                const response = await fetch(`https://registry.smithery.ai/servers?q=${encodeURIComponent(query)}`, {
-                  headers: {
-                    Authorization: `Bearer ${serverEnv.SMITHERY_API_KEY}`,
-                    'Content-Type': 'application/json',
-                  },
-                });
-
-                if (!response.ok) {
-                  throw new Error(`Smithery API error: ${response.status} ${response.statusText}`);
-                }
-
-                const data = await response.json();
-
-                // Get detailed information for each server
-                const detailedServers = await Promise.all(
-                  data.servers.map(async (server: any) => {
-                    const detailResponse = await fetch(
-                      `https://registry.smithery.ai/servers/${encodeURIComponent(server.qualifiedName)}`,
-                      {
-                        headers: {
-                          Authorization: `Bearer ${serverEnv.SMITHERY_API_KEY}`,
-                          'Content-Type': 'application/json',
-                        },
-                      },
-                    );
-
-                    if (!detailResponse.ok) {
-                      console.warn(`Failed to fetch details for ${server.qualifiedName}`);
-                      return server;
-                    }
-
-                    const details = await detailResponse.json();
-                    return {
-                      ...server,
-                      deploymentUrl: details.deploymentUrl,
-                      connections: details.connections,
-                    };
-                  }),
-                );
-
-                return {
-                  servers: detailedServers,
-                  pagination: data.pagination,
-                  query: query,
-                };
-              } catch (error) {
-                console.error('Smithery search error:', error);
-                return {
-                  error: error instanceof Error ? error.message : 'Unknown error',
-                  query: query,
-                };
-              }
-            },
-          }),
-=======
           // Stock & Financial Tools
           stock_chart: stockChartTool,
           currency_converter: currencyConverterTool,
@@ -2368,7 +391,6 @@
           datetime: datetimeTool,
           mcp_search: mcpSearchTool,
           memory_manager: memoryManagerTool,
->>>>>>> bf446134
           extreme_search: extremeSearchTool(dataStream),
         },
         experimental_repairToolCall: async ({ toolCall, tools, parameterSchema, error }) => {
