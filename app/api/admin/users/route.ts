export const runtime = 'nodejs';
export const dynamic = 'force-dynamic'
import { NextRequest, NextResponse } from 'next/server';
import { headers } from 'next/headers';
import { and, desc, eq, ne } from 'drizzle-orm';
import { db, maindb } from '@/lib/db';
import { user, users as credentials, event } from '@/lib/db/schema';
import { assertAdmin } from '@/lib/auth';
import { pusher } from '@/lib/pusher';
<<<<<<< HEAD
import { initializeUserAgentAccess } from '@/lib/db/queries';
=======
import { randomUUID } from 'crypto';
>>>>>>> 46828d91

export async function GET() {
  const hdrs = await headers();
  const adminUser = await assertAdmin({ headers: hdrs });
  if (!adminUser) return NextResponse.json({ error: 'unauthorized' }, { status: 401 });

  const rows = await db
    .select({
      id: user.id,
      name: user.name,
      email: user.email,
      role: (user as any).role,
      status: (user as any).status,
      lastSeen: (user as any).lastSeen,
      ipAddress: (user as any).ipAddress,
      geo: (user as any).geo,
      createdAt: user.createdAt,
    })
    .from(user)
    .orderBy(desc(user.createdAt));

  return NextResponse.json({ users: rows });
}

export async function POST(req: NextRequest) {
  const hdrs = await headers();
  const adminUser = await assertAdmin({ headers: hdrs });
  if (!adminUser) return NextResponse.json({ error: 'unauthorized' }, { status: 401 });

  const { username, password, role } = await req.json();
  const uname = (username || '').trim();
  const pwd = String(password || '');
  const r = (role || 'user').toString();

  if (!/^[a-zA-Z0-9._-]{3,32}$/.test(uname)) {
    return NextResponse.json({ error: 'Nom d’utilisateur invalide' }, { status: 400 });
  }
  if (pwd.length < 3) {
    return NextResponse.json({ error: 'Mot de passe invalide' }, { status: 400 });
  }
  if (!['user','admin'].includes(r)) {
    return NextResponse.json({ error: 'Rôle invalide' }, { status: 400 });
  }

  const bcrypt = await import('bcryptjs');
  const passwordHash = await bcrypt.hash(pwd, 10);

  const existingCred = await maindb.query.credentials?.findFirst?.({ where: eq(credentials.username, uname) }).catch(() => null as any);
  if (existingCred) {
    return NextResponse.json({ error: 'Utilisateur déjà existant' }, { status: 409 });
  }

  const localUserId = `local:${uname}`;
  const localEmail = `${uname}@local`;
  const now = new Date();

  await maindb.insert(credentials).values({ username: uname, passwordHash });

  const existingUser = await maindb.query.user.findFirst({ where: eq(user.id, localUserId) });
  if (!existingUser) {
    await maindb.insert(user).values({
      id: localUserId,
      name: uname,
      email: localEmail,
      emailVerified: false,
      image: null,
      createdAt: now,
      updatedAt: now,
      // @ts-ignore new columns
      role: r,
      status: 'active',
    } as any);
    
    await initializeUserAgentAccess(localUserId);
  } else {
    await maindb.update(user).set({ role: r as any, status: 'active' as any, updatedAt: now }).where(eq(user.id, localUserId));
  }

  const evt = {
    id: randomUUID(),
    category: 'user' as any,
    type: 'create',
    message: `Création utilisateur ${uname} (rôle=${r})`,
    metadata: { by: adminUser.id },
    userId: localUserId,
    createdAt: now,
  } as any;
  await maindb.insert(event).values(evt);

  try {
    await pusher.trigger('private-admin-users', 'created', { id: localUserId, username: uname, role: r });
    await pusher.trigger('private-admin-events', 'new', evt);
  } catch {}

  return NextResponse.json({ ok: true, id: localUserId });
}<|MERGE_RESOLUTION|>--- conflicted
+++ resolved
@@ -7,11 +7,8 @@
 import { user, users as credentials, event } from '@/lib/db/schema';
 import { assertAdmin } from '@/lib/auth';
 import { pusher } from '@/lib/pusher';
-<<<<<<< HEAD
 import { initializeUserAgentAccess } from '@/lib/db/queries';
-=======
-import { randomUUID } from 'crypto';
->>>>>>> 46828d91
+
 
 export async function GET() {
   const hdrs = await headers();
