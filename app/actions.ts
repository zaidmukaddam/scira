--- conflicted
+++ resolved
@@ -33,53 +33,6 @@
 } from '@/lib/db/queries';
 import { getDiscountConfig } from '@/lib/discount';
 import { groq } from '@ai-sdk/groq';
-<<<<<<< HEAD
-import { getSubscriptionDetails, getProStatusWithSource, getDodoPaymentsExpirationDate } from '@/lib/subscription';
-import {
-  usageCountCache,
-  createMessageCountKey,
-  createExtremeCountKey,
-  getProUserStatus,
-  setProUserStatus,
-  computeAndCacheProUserStatus,
-} from '@/lib/performance-cache';
-
-export async function getCurrentUser() {
-  try {
-    const user = await getUser();
-    if (!user) return null;
-
-    let isProUser = getProUserStatus(user.id);
-
-    if (isProUser === null) {
-      const proStatus = await getProStatusWithSource();
-      isProUser = proStatus.isProUser;
-
-      setProUserStatus(user.id, isProUser);
-
-      const [subscriptionDetails, paymentHistory, dodoStatus] = await Promise.all([
-        getSubscriptionDetails(),
-        getPaymentsByUserId({ userId: user.id }),
-        getDodoPaymentsProStatus(),
-      ]);
-
-      return {
-        ...user,
-        isProUser,
-        subscriptionData: subscriptionDetails,
-        paymentHistory,
-        dodoProStatus: dodoStatus,
-        proSource: proStatus.source,
-        expiresAt: proStatus.expiresAt,
-      };
-    } else {
-      const [subscriptionDetails, paymentHistory, dodoStatus, proStatus] = await Promise.all([
-        getSubscriptionDetails(),
-        getPaymentsByUserId({ userId: user.id }),
-        getDodoPaymentsProStatus(),
-        getProStatusWithSource(),
-      ]);
-=======
 import { Client } from '@upstash/qstash';
 // Removed old subscription imports - now using unified user data approach
 import { usageCountCache, createMessageCountKey, createExtremeCountKey } from '@/lib/performance-cache';
@@ -88,7 +41,6 @@
 // Server action to get the current user with Pro status - UNIFIED VERSION
 export async function getCurrentUser() {
   'use server';
->>>>>>> ecffaef3
 
   // Import here to avoid issues with SSR
   const { getComprehensiveUserData } = await import('@/lib/user-data-server');
@@ -1379,25 +1331,6 @@
   }
 }
 
-<<<<<<< HEAD
-export async function getProUserStatusOnly(): Promise<boolean> {
-  try {
-    const user = await getUser();
-    if (!user) return false;
-
-    const cached = getProUserStatus(user.id);
-    if (cached !== null) {
-      return cached;
-    }
-
-    const proStatus = await getProStatusWithSource();
-    setProUserStatus(user.id, proStatus.isProUser);
-    return proStatus.isProUser;
-  } catch (error) {
-    console.error('Error getting pro user status:', error);
-    return false;
-  }
-=======
 // Fast pro user status check - UNIFIED VERSION
 export async function getProUserStatusOnly(): Promise<boolean> {
   'use server';
@@ -1405,7 +1338,6 @@
   // Import here to avoid issues with SSR
   const { isUserPro } = await import('@/lib/user-data-server');
   return await isUserPro();
->>>>>>> ecffaef3
 }
 
 export async function getPaymentHistory() {
@@ -1424,14 +1356,9 @@
 export async function getDodoPaymentsProStatus() {
   'use server';
 
-<<<<<<< HEAD
-    const proStatus = await getProStatusWithSource();
-    const hasPayments = await hasSuccessfulDodoPayment({ userId: user.id });
-=======
   // Import here to avoid issues with SSR
   const { getComprehensiveUserData } = await import('@/lib/user-data-server');
   const userData = await getComprehensiveUserData();
->>>>>>> ecffaef3
 
   if (!userData) return { isProUser: false, hasPayments: false };
 
