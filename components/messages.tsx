import React, { useMemo, useState, useRef, useEffect, useCallback } from 'react';
import { Message } from '@/components/message';
import { UIMessage } from '@ai-sdk/ui-utils';
import { ReasoningPartView, ReasoningPart } from '@/components/reasoning-part';
import Image from 'next/image';
import { Button } from '@/components/ui/button';
import { RefreshCw, AlertCircle } from 'lucide-react';
import { MarkdownRenderer } from '@/components/markdown';
import { ChatTextHighlighter } from '@/components/chat-text-highlighter';
import ToolInvocationListView from '@/components/tool-invocation-list-view';
import { deleteTrailingMessages } from '@/app/actions';
import { toast } from 'sonner';
import { Share, ShareIcon, CopyIcon } from '@phosphor-icons/react';
import { EnhancedErrorDisplay } from '@/components/message';
import { Tooltip, TooltipContent, TooltipTrigger, TooltipProvider } from '@/components/ui/tooltip';
import { ArrowsClockwiseIcon } from '@phosphor-icons/react/dist/ssr';

import { HugeiconsIcon } from '@hugeicons/react';
import { RepeatIcon, Copy01Icon, Share03Icon } from '@hugeicons/core-free-icons';

interface PartInfo {
  part: any;
  messageIndex: number;
  partIndex: number;
}

interface MessagesProps {
  messages: any[];
  lastUserMessageIndex: number;
  input: string;
  setInput: (value: string) => void;
  setMessages: (messages: any[] | ((prevMessages: any[]) => any[])) => void;
  append: (message: any, options?: any) => Promise<string | null | undefined>;
  reload: () => Promise<string | null | undefined>;
  suggestedQuestions: string[];
  setSuggestedQuestions: (questions: string[]) => void;
  status: string;
<<<<<<< HEAD
  error: Error | null;
  user?: any;
  selectedVisibilityType?: 'public' | 'private';
  chatId?: string;
  onVisibilityChange?: (visibility: 'public' | 'private') => void;
  initialMessages?: any[];
  isOwner?: boolean;
=======
  error: Error | null; // Add error from useChat
  user?: any; // Add user prop
  selectedVisibilityType?: 'public' | 'private'; // Add visibility type
  chatId?: string; // Add chatId prop
  onVisibilityChange?: (visibility: 'public' | 'private') => void; // Add visibility change handler
  initialMessages?: any[]; // Add initial messages prop to detect existing chat
  isOwner?: boolean; // Add ownership prop
  onHighlight?: (text: string) => void; // Add highlight handler
>>>>>>> ecffaef3
}

const AtlasLogoHeader = () => (
  <div className="flex items-center gap-2 my-1.5">
    <Image
      src="/atlas.png"
      alt="Atlas"
      className="size-7 invert dark:invert-0"
      width={100}
      height={100}
      unoptimized
      quality={100}
      priority
    />
    <h2 className="text-xl font-normal font-be-vietnam-pro text-foreground dark:text-foreground">Atlas</h2>
  </div>
);

const Messages: React.FC<MessagesProps> = React.memo(
  ({
    messages,
    lastUserMessageIndex,
    setMessages,
    append,
    suggestedQuestions,
    setSuggestedQuestions,
    reload,
    status,
    error,
    user,
    selectedVisibilityType = 'private',
    chatId,
    onVisibilityChange,
    initialMessages,
    isOwner,
    onHighlight,
  }) => {
    const [reasoningVisibilityMap, setReasoningVisibilityMap] = useState<Record<string, boolean>>({});
    const [reasoningFullscreenMap, setReasoningFullscreenMap] = useState<Record<string, boolean>>({});
    const reasoningScrollRef = useRef<HTMLDivElement>(null);
    const messagesEndRef = useRef<HTMLDivElement>(null);
    const [hasInitialScrolled, setHasInitialScrolled] = useState(false);

    useEffect(() => {
      if (initialMessages && initialMessages.length > 0 && !hasInitialScrolled && messagesEndRef.current) {
        messagesEndRef.current.scrollIntoView({ behavior: 'instant' });
        setHasInitialScrolled(true);
      }
    }, [initialMessages, hasInitialScrolled]);

    const memoizedMessages = useMemo(() => {
      return messages.filter((message) => {
        if (message.role === 'user') return true;

        if (message.role === 'assistant') {
          if (message.parts?.some((part: any) => part.type === 'tool-invocation')) {
            return true;
          }
          if (
            message.parts?.some((part: any) => part.type === 'text') ||
            !message.parts?.some((part: any) => part.type === 'tool-invocation')
          ) {
            return true;
          }
          return false;
        }
        return false;
      });
    }, [messages]);

    const isWaitingForResponse = useMemo(() => {
      const lastMessage = memoizedMessages[memoizedMessages.length - 1];
      return lastMessage?.role === 'user' && (status === 'submitted' || status === 'streaming');
    }, [memoizedMessages, status]);

    const hasActiveToolInvocations = useMemo(() => {
      const lastMessage = memoizedMessages[memoizedMessages.length - 1];
      if (lastMessage?.role === 'assistant') {
        return lastMessage.parts?.some((part: any) => part.type === 'tool-invocation');
      }
      return false;
    }, [memoizedMessages]);

    const isMissingAssistantResponse = useMemo(() => {
      const lastMessage = memoizedMessages[memoizedMessages.length - 1];

      if (lastMessage?.role === 'user' && status === 'ready' && !error) {
        return true;
      }

      if (lastMessage?.role === 'assistant' && status === 'ready' && !error) {
        const parts = lastMessage.parts || [];

        const hasVisibleText = parts.some((part: any) => part.type === 'text' && part.text && part.text.trim() !== '');
        const hasToolInvocations = parts.some((part: any) => part.type === 'tool-invocation');

        const hasLegacyContent = lastMessage.content && lastMessage.content.trim() !== '';

        if (!hasVisibleText && !hasToolInvocations && !hasLegacyContent) {
          return true;
        }
      }

      return false;
    }, [memoizedMessages, status, error]);

    const handleRetry = useCallback(async () => {
      try {
        const lastUserMessage = messages.findLast((m) => m.role === 'user');
        if (!lastUserMessage) return;

        if (user && lastUserMessage.id) {
          await deleteTrailingMessages({
            id: lastUserMessage.id,
          });
        }

        const newMessages = [];
        for (let i = 0; i < messages.length; i++) {
          newMessages.push(messages[i]);
          if (messages[i].id === lastUserMessage.id) {
            break;
          }
        }

        setMessages(newMessages);
        setSuggestedQuestions([]);

        await reload();
      } catch (error) {
        console.error('Error in retry:', error);
      }
    }, [messages, user, setMessages, setSuggestedQuestions, reload]);

    const renderPart = useCallback(
      (
        part: UIMessage['parts'][number],
        messageIndex: number,
        partIndex: number,
        parts: UIMessage['parts'],
        message: UIMessage,
      ): React.ReactNode => {
        if (part.type === 'text') {
          if ((!part.text || part.text.trim() === '') && status === 'streaming' && !hasActiveToolInvocations) {
            return (
              <div
                key={`${messageIndex}-${partIndex}-loading`}
                className="flex flex-col min-h-[calc(100vh-18rem)] !m-0 !p-0"
              >
                <AtlasLogoHeader />
                <div className="flex space-x-2 ml-8 mt-2">
                  <div
                    className="w-2 h-2 rounded-full bg-muted-foreground dark:bg-muted-foreground animate-bounce"
                    style={{ animationDelay: '0ms' }}
                  ></div>
                  <div
                    className="w-2 h-2 rounded-full bg-muted-foreground dark:bg-muted-foreground animate-bounce"
                    style={{ animationDelay: '150ms' }}
                  ></div>
                  <div
                    className="w-2 h-2 rounded-full bg-muted-foreground dark:bg-muted-foreground animate-bounce"
                    style={{ animationDelay: '300ms' }}
                  ></div>
                </div>
              </div>
            );
          }

          if (!part.text || part.text.trim() === '') return null;

          const prevPart = parts[partIndex - 1];
          const nextPart = parts[partIndex + 1];
          if (prevPart?.type === 'step-start' && nextPart?.type === 'tool-invocation') {
            console.log(
              'Text between step-start and tool-invocation:',
              JSON.stringify({
                text: part.text,
                partIndex,
                messageIndex,
              }),
            );

            return null;
          }
        }

        switch (part.type) {
          case 'text':
            return (
              <div key={`${messageIndex}-${partIndex}-text`}>
                <div>
                  <ChatTextHighlighter onHighlight={onHighlight} removeHighlightOnClick={true}>
                    <MarkdownRenderer content={part.text} />
                  </ChatTextHighlighter>
                </div>

<<<<<<< HEAD
                {status === 'ready' && (
                  <div className="flex items-center gap-3 mt-2.5 mb-5 !-ml-1">
                    {((user && isOwner) || (!user && selectedVisibilityType === 'private')) && (
                      <Button
                        variant="ghost"
                        size="sm"
                        onClick={async () => {
                          try {
                            const lastUserMessage = messages.findLast((m) => m.role === 'user');
                            if (!lastUserMessage) return;

                            if (user && lastUserMessage.id) {
                              await deleteTrailingMessages({
                                id: lastUserMessage.id,
                              });
                            }

                            const newMessages = [];
                            for (let i = 0; i < messages.length; i++) {
                              newMessages.push(messages[i]);
                              if (messages[i].id === lastUserMessage.id) {
                                break;
                              }
                            }

                            setMessages(newMessages);
                            setSuggestedQuestions([]);

                            await reload();
                          } catch (error) {
                            console.error('Error in reload:', error);
                          }
                        }}
                        className="h-6 !p-1 text-xs rounded-full"
                      >
                        <RefreshCw className="h-3.5 w-3.5 mr-0.5" />
                        Rewrite
                      </Button>
=======
                {/* Add compact buttons below the text with tooltips */}
                {status === 'ready' && (
                  <div className="flex items-center gap-1 mt-2.5 mb-5 !-ml-1">
                    {/* Only show reload for owners OR unauthenticated users on private chats */}
                    {((user && isOwner) || (!user && selectedVisibilityType === 'private')) && (
                      <TooltipProvider>
                        <Tooltip>
                          <TooltipTrigger asChild>
                            <Button
                              variant="ghost"
                              size="icon"
                              onClick={async () => {
                                try {
                                  const lastUserMessage = messages.findLast((m) => m.role === 'user');
                                  if (!lastUserMessage) return;

                                  // Step 1: Delete trailing messages if user is authenticated
                                  if (user && lastUserMessage.id) {
                                    await deleteTrailingMessages({
                                      id: lastUserMessage.id,
                                    });
                                  }

                                  // Step 2: Update local state to remove assistant messages
                                  const newMessages = [];
                                  // Find the index of the last user message
                                  for (let i = 0; i < messages.length; i++) {
                                    newMessages.push(messages[i]);
                                    if (messages[i].id === lastUserMessage.id) {
                                      break;
                                    }
                                  }

                                  // Step 3: Update UI state
                                  setMessages(newMessages);
                                  setSuggestedQuestions([]);

                                  // Step 4: Reload
                                  await reload();
                                } catch (error) {
                                  console.error('Error in reload:', error);
                                }
                              }}
                              className="size-8 p-0 rounded-full"
                            >
                              <HugeiconsIcon icon={RepeatIcon} size={32} color="currentColor" strokeWidth={2} />
                            </Button>
                          </TooltipTrigger>
                          <TooltipContent>Rewrite</TooltipContent>
                        </Tooltip>
                      </TooltipProvider>
>>>>>>> ecffaef3
                    )}
                    {user && isOwner && selectedVisibilityType === 'private' && chatId && onVisibilityChange && (
                      <TooltipProvider>
                        <Tooltip>
                          <TooltipTrigger asChild>
                            <Button
                              variant="ghost"
                              size="icon"
                              onClick={async () => {
                                try {
                                  await onVisibilityChange('public');
                                  const url = `${window.location.origin}/search/${chatId}`;
                                  await navigator.clipboard.writeText(url);
                                  toast.success('Link copied to clipboard');
                                } catch (error) {
                                  console.error('Error sharing chat:', error);
                                  toast.error('Failed to share chat');
                                }
                              }}
                              className="size-8 p-0 rounded-full"
                            >
                              <HugeiconsIcon icon={Share03Icon} size={32} color="currentColor" strokeWidth={2} />
                            </Button>
                          </TooltipTrigger>
                          <TooltipContent>Share</TooltipContent>
                        </Tooltip>
                      </TooltipProvider>
                    )}
                    <TooltipProvider>
                      <Tooltip>
                        <TooltipTrigger asChild>
                          <Button
                            variant="ghost"
                            size="icon"
                            onClick={() => {
                              navigator.clipboard.writeText(part.text);
                              toast.success('Copied to clipboard');
                            }}
                            className="size-8 p-0 rounded-full"
                          >
                            <HugeiconsIcon icon={Copy01Icon} size={32} color="currentColor" strokeWidth={2} />
                          </Button>
                        </TooltipTrigger>
                        <TooltipContent>Copy</TooltipContent>
                      </Tooltip>
                    </TooltipProvider>
                  </div>
                )}
              </div>
            );
          case 'reasoning': {
            const sectionKey = `${messageIndex}-${partIndex}`;
            const hasParallelToolInvocation = parts.some(
              (p: UIMessage['parts'][number]) => p.type === 'tool-invocation',
            );
            const isComplete = parts.some(
              (p: UIMessage['parts'][number], i: number) =>
                i > partIndex && (p.type === 'text' || p.type === 'tool-invocation'),
            );
            const parallelTool = hasParallelToolInvocation
              ? parts.find((p: UIMessage['parts'][number]) => p.type === 'tool-invocation')?.toolInvocation?.toolName ??
                null
              : null;

            const isExpanded = reasoningVisibilityMap[sectionKey] ?? !isComplete;
            const isFullscreen = reasoningFullscreenMap[sectionKey] ?? false;

            const setIsExpanded = (v: boolean) => setReasoningVisibilityMap((prev) => ({ ...prev, [sectionKey]: v }));
            const setIsFullscreen = (v: boolean) => setReasoningFullscreenMap((prev) => ({ ...prev, [sectionKey]: v }));

            return (
              <ReasoningPartView
                key={sectionKey}
                part={part as ReasoningPart}
                sectionKey={sectionKey}
                isComplete={isComplete}
                duration={null}
                parallelTool={parallelTool}
                isExpanded={isExpanded}
                isFullscreen={isFullscreen}
                setIsExpanded={setIsExpanded}
                setIsFullscreen={setIsFullscreen}
              />
            );
          }
          case 'step-start': {
            const firstStepStartIndex = parts.findIndex((p) => p.type === 'step-start');
            if (partIndex === firstStepStartIndex) {
              return (
                <div key={`${messageIndex}-${partIndex}-step-start-logo`}>
                  <AtlasLogoHeader />
                </div>
              );
            }
            return <div key={`${messageIndex}-${partIndex}-step-start`}></div>;
          }
          case 'tool-invocation':
            return (
              <ToolInvocationListView
                key={`${messageIndex}-${partIndex}-tool`}
                toolInvocations={[part.toolInvocation]}
                annotations={message.annotations}
              />
            );
          default:
            return null;
        }
      },
      [
        status,
        hasActiveToolInvocations,
        messages,
        user,
        isOwner,
        selectedVisibilityType,
        chatId,
        onVisibilityChange,
        setMessages,
        setSuggestedQuestions,
        reload,
        reasoningVisibilityMap,
        reasoningFullscreenMap,
        onHighlight,
      ],
    );

    useEffect(() => {
      if (messagesEndRef.current) {
        if (status === 'streaming' || status === 'submitted') {
          messagesEndRef.current.scrollIntoView({ behavior: 'smooth' });
        } else if (hasInitialScrolled && memoizedMessages.length > 0) {
          messagesEndRef.current.scrollIntoView({ behavior: 'smooth' });
        }
      }
    }, [memoizedMessages.length, status, hasInitialScrolled]);

    useEffect(() => {
      const activeReasoning = messages.flatMap((message, messageIndex) =>
        (message.parts || [])
          .map((part: any, partIndex: number) => ({ part, messageIndex, partIndex }))
          .filter(({ part }: PartInfo) => part.type === 'reasoning')
          .filter(({ messageIndex, partIndex }: PartInfo) => {
            const message = messages[messageIndex];
            return !(message.parts || []).some(
              (p: any, i: number) => i > partIndex && (p.type === 'text' || p.type === 'tool-invocation'),
            );
          }),
      );

      if (activeReasoning.length > 0 && reasoningScrollRef.current) {
        reasoningScrollRef.current.scrollTop = reasoningScrollRef.current.scrollHeight;
      }
    }, [messages]);

    if (memoizedMessages.length === 0) {
      return null;
    }

    return (
      <div className="space-y-0 mb-32 flex flex-col">
        <div className="flex-grow">
          {memoizedMessages.map((message, index) => {
            const isNextMessageAssistant =
              index < memoizedMessages.length - 1 && memoizedMessages[index + 1].role === 'assistant';
            const isCurrentMessageUser = message.role === 'user';
            const isCurrentMessageAssistant = message.role === 'assistant';
            const isLastMessage = index === memoizedMessages.length - 1;

            let messageClasses = '';

            if (isCurrentMessageUser && isNextMessageAssistant) {
              messageClasses = 'mb-0';
            } else if (isCurrentMessageAssistant && index < memoizedMessages.length - 1) {
              messageClasses = 'mb-6 pb-6 border-b border-border dark:border-border';
            } else if (isCurrentMessageAssistant && index === memoizedMessages.length - 1) {
              messageClasses = 'mb-0';
            } else {
              messageClasses = 'mb-0';
            }

            return (
              <div key={message.id || index} className={messageClasses}>
                <Message
                  message={message}
                  index={index}
                  lastUserMessageIndex={lastUserMessageIndex}
                  renderPart={renderPart}
                  status={status}
                  messages={messages}
                  setMessages={setMessages}
                  append={append}
                  setSuggestedQuestions={setSuggestedQuestions}
                  suggestedQuestions={index === memoizedMessages.length - 1 ? suggestedQuestions : []}
                  user={user}
                  selectedVisibilityType={selectedVisibilityType}
                  reload={reload}
                  isLastMessage={isLastMessage}
                  error={error}
                  isMissingAssistantResponse={isMissingAssistantResponse}
                  handleRetry={handleRetry}
                  isOwner={isOwner}
                  onHighlight={onHighlight}
                />
              </div>
            );
          })}
        </div>

        {status === 'submitted' && !hasActiveToolInvocations && (
          <div className="flex items-start min-h-[calc(100vh-18rem)] !m-0 !p-0">
            <div className="w-full !m-0 !p-0">
              <AtlasLogoHeader />
              <div className="flex space-x-2 ml-8 mt-2">
                <div
                  className="w-2 h-2 rounded-full bg-muted-foreground dark:bg-muted-foreground animate-bounce"
                  style={{ animationDelay: '0ms' }}
                ></div>
                <div
                  className="w-2 h-2 rounded-full bg-muted-foreground dark:bg-muted-foreground animate-bounce"
                  style={{ animationDelay: '150ms' }}
                ></div>
                <div
                  className="w-2 h-2 rounded-full bg-muted-foreground dark:bg-muted-foreground animate-bounce"
                  style={{ animationDelay: '300ms' }}
                ></div>
              </div>
            </div>
          </div>
        )}

        {isMissingAssistantResponse && (
          <div className="flex items-start min-h-[calc(100vh-18rem)]">
            <div className="w-full">
              <AtlasLogoHeader />

              <div className="bg-secondary/30 dark:bg-secondary/20 border border-secondary dark:border-secondary rounded-lg p-4 mb-4 max-w-2xl">
                <div className="flex items-start gap-3">
                  <AlertCircle className="h-5 w-5 text-secondary-foreground dark:text-secondary-foreground mt-0.5 flex-shrink-0" />
                  <div className="flex-1">
                    <h3 className="font-medium text-secondary-foreground dark:text-secondary-foreground mb-1">
                      No response generated
                    </h3>
                    <p className="text-sm text-secondary-foreground/80 dark:text-secondary-foreground/80">
                      It looks like the assistant didn&apos;t provide a response to your message.
                    </p>
                  </div>
                </div>
              </div>

              <div className="px-4 py-3 flex items-center justify-between">
                <p className="text-muted-foreground dark:text-muted-foreground text-xs">
                  {!user && selectedVisibilityType === 'public'
                    ? 'Please sign in to retry or try a different prompt'
                    : 'Try regenerating the response or rephrase your question'}
                </p>
                {(user || selectedVisibilityType === 'private') && (
                  <Button
                    onClick={handleRetry}
                    className="bg-secondary hover:bg-secondary/90 text-secondary-foreground"
                    size="sm"
                  >
                    <RefreshCw className="mr-2 h-3.5 w-3.5" />
                    Generate Response
                  </Button>
                )}
              </div>
            </div>
          </div>
        )}

        {error && memoizedMessages[memoizedMessages.length - 1]?.role !== 'assistant' && (
          <EnhancedErrorDisplay
            error={error}
            user={user}
            selectedVisibilityType={selectedVisibilityType}
            handleRetry={handleRetry}
          />
        )}

        <div ref={messagesEndRef} />
      </div>
    );
  },
  (prevProps, nextProps) => {
    return (
      prevProps.messages === nextProps.messages &&
      prevProps.status === nextProps.status &&
      prevProps.suggestedQuestions === nextProps.suggestedQuestions &&
      prevProps.error === nextProps.error &&
      prevProps.user?.id === nextProps.user?.id &&
      prevProps.selectedVisibilityType === nextProps.selectedVisibilityType
    );
  },
);

Messages.displayName = 'Messages';

export default Messages;<|MERGE_RESOLUTION|>--- conflicted
+++ resolved
@@ -35,15 +35,6 @@
   suggestedQuestions: string[];
   setSuggestedQuestions: (questions: string[]) => void;
   status: string;
-<<<<<<< HEAD
-  error: Error | null;
-  user?: any;
-  selectedVisibilityType?: 'public' | 'private';
-  chatId?: string;
-  onVisibilityChange?: (visibility: 'public' | 'private') => void;
-  initialMessages?: any[];
-  isOwner?: boolean;
-=======
   error: Error | null; // Add error from useChat
   user?: any; // Add user prop
   selectedVisibilityType?: 'public' | 'private'; // Add visibility type
@@ -52,7 +43,6 @@
   initialMessages?: any[]; // Add initial messages prop to detect existing chat
   isOwner?: boolean; // Add ownership prop
   onHighlight?: (text: string) => void; // Add highlight handler
->>>>>>> ecffaef3
 }
 
 const AtlasLogoHeader = () => (
@@ -249,46 +239,6 @@
                   </ChatTextHighlighter>
                 </div>
 
-<<<<<<< HEAD
-                {status === 'ready' && (
-                  <div className="flex items-center gap-3 mt-2.5 mb-5 !-ml-1">
-                    {((user && isOwner) || (!user && selectedVisibilityType === 'private')) && (
-                      <Button
-                        variant="ghost"
-                        size="sm"
-                        onClick={async () => {
-                          try {
-                            const lastUserMessage = messages.findLast((m) => m.role === 'user');
-                            if (!lastUserMessage) return;
-
-                            if (user && lastUserMessage.id) {
-                              await deleteTrailingMessages({
-                                id: lastUserMessage.id,
-                              });
-                            }
-
-                            const newMessages = [];
-                            for (let i = 0; i < messages.length; i++) {
-                              newMessages.push(messages[i]);
-                              if (messages[i].id === lastUserMessage.id) {
-                                break;
-                              }
-                            }
-
-                            setMessages(newMessages);
-                            setSuggestedQuestions([]);
-
-                            await reload();
-                          } catch (error) {
-                            console.error('Error in reload:', error);
-                          }
-                        }}
-                        className="h-6 !p-1 text-xs rounded-full"
-                      >
-                        <RefreshCw className="h-3.5 w-3.5 mr-0.5" />
-                        Rewrite
-                      </Button>
-=======
                 {/* Add compact buttons below the text with tooltips */}
                 {status === 'ready' && (
                   <div className="flex items-center gap-1 mt-2.5 mb-5 !-ml-1">
@@ -340,7 +290,6 @@
                           <TooltipContent>Rewrite</TooltipContent>
                         </Tooltip>
                       </TooltipProvider>
->>>>>>> ecffaef3
                     )}
                     {user && isOwner && selectedVisibilityType === 'private' && chatId && onVisibilityChange && (
                       <TooltipProvider>
