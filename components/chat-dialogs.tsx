import React from 'react';
import { Button } from '@/components/ui/button';
import { HugeiconsIcon } from '@hugeicons/react';
import { Crown02Icon, BinocularsIcon, BookOpen01Icon } from '@hugeicons/core-free-icons';
import { Dialog, DialogContent, DialogTitle } from '@/components/ui/dialog';
import { ChatHistoryDialog } from '@/components/chat-history-dialog';
import { SignInPromptDialog } from '@/components/sign-in-prompt-dialog';
import Image from 'next/image';
import { useRouter } from 'next/navigation';

interface PostMessageUpgradeDialogProps {
  open: boolean;
  onOpenChange: (open: boolean) => void;
}

export const PostMessageUpgradeDialog = React.memo(({ open, onOpenChange }: PostMessageUpgradeDialogProps) => {
  return (
    <Dialog open={open} onOpenChange={onOpenChange}>
      <DialogContent className="sm:max-w-[420px] p-0 gap-0">
        <DialogTitle className="sr-only">Upgrade to Scira Pro</DialogTitle>
        <div className="p-6 space-y-5">
          <div className="space-y-3">
            <div className="flex items-center gap-3">
              <div className="w-8 h-8 rounded-lg bg-primary flex items-center justify-center">
                <HugeiconsIcon
                  icon={Crown02Icon}
                  size={16}
                  color="currentColor"
                  strokeWidth={1.5}
                  className="text-primary-foreground"
                />
              </div>
              <div>
                <h2 className="text-lg font-medium text-foreground">Upgrade to Atlas Pro</h2>
                <p className="text-sm text-muted-foreground">Get unlimited access to all features</p>
              </div>
            </div>
          </div>

          <div className="space-y-3">
            <div className="space-y-2.5">
              <div className="flex items-center gap-2 text-sm">
                <div className="w-1.5 h-1.5 rounded-full bg-green-500"></div>
                <span className="text-foreground">Unlimited daily searches</span>
              </div>
              <div className="flex items-center gap-2 text-sm">
                <div className="w-1.5 h-1.5 rounded-full bg-green-500"></div>
                <span className="text-foreground">Access to all AI models</span>
              </div>
              <div className="flex items-center gap-2 text-sm">
                <div className="w-1.5 h-1.5 rounded-full bg-green-500"></div>
                <span className="text-foreground">Priority support</span>
              </div>
              <div className="flex items-center gap-2 text-sm">
                <div className="w-1.5 h-1.5 rounded-full bg-green-500"></div>
                <span className="text-foreground">Early access to new features</span>
              </div>
            </div>
          </div>

          <div className="flex gap-3">
            <Button variant="outline" onClick={() => onOpenChange(false)} size="sm" className="flex-1">
              Maybe Later
            </Button>
            <Button
              onClick={() => {
                window.location.href = '/pricing';
              }}
              size="sm"
              className="flex-1"
            >
              <HugeiconsIcon icon={Crown02Icon} size={12} color="currentColor" strokeWidth={1.5} className="mr-1.5" />
              Upgrade Now
            </Button>
          </div>

<<<<<<< HEAD
          <p className="text-xs text-muted-foreground text-center">
            Start your free trial today. Cancel anytime.
          </p>
=======
          {/* Additional info */}
          <p className="text-xs text-muted-foreground text-center">Start your free trial today. Cancel anytime.</p>
>>>>>>> ecffaef3
        </div>
      </DialogContent>
    </Dialog>
  );
});

PostMessageUpgradeDialog.displayName = 'PostMessageUpgradeDialog';

interface LookoutAnnouncementDialogProps {
  open: boolean;
  onOpenChange: (open: boolean) => void;
}

export const LookoutAnnouncementDialog = React.memo(({ open, onOpenChange }: LookoutAnnouncementDialogProps) => {
  const router = useRouter();
  const [isMac, setIsMac] = React.useState(false);

  React.useEffect(() => {
    setIsMac(navigator.platform.toUpperCase().indexOf('MAC') >= 0);
  }, []);

  React.useEffect(() => {
    const handleKeyPress = (e: KeyboardEvent) => {
      if (!open) return;

      if ((e.metaKey || e.ctrlKey) && e.key === 'Enter') {
        e.preventDefault();
        router.push('/lookout');
        onOpenChange(false);
      } else if ((e.metaKey || e.ctrlKey) && (e.key === 'b' || e.key === 'B')) {
        e.preventDefault();
        router.push('/blog');
        onOpenChange(false);
      }
    };

    window.addEventListener('keydown', handleKeyPress);
    return () => window.removeEventListener('keydown', handleKeyPress);
  }, [open, router, onOpenChange]);

  return (
    <Dialog open={open} onOpenChange={onOpenChange}>
      <DialogContent className="sm:max-w-lg p-0 gap-0 overflow-hidden">
        <DialogTitle className="sr-only">Introducing Scira Lookout</DialogTitle>
        {/* Hero Image */}
        <div className="relative h-64">
          <Image
            src="/lookout-promo.png"
            alt="Scira Lookout"
            width={1200}
            height={630}
            className="w-full h-full object-cover"
          />
        </div>

        <div className="p-8 space-y-6">
          {/* Header */}
          <div className="space-y-4">
            <div className="inline-flex items-center gap-2 px-3 py-1.5 rounded-md bg-muted text-muted-foreground text-sm font-medium">
              New
            </div>
            <div className="space-y-2">
              <h2 className="text-2xl font-semibold text-foreground tracking-tight">Introducing Scira Lookout</h2>
              <p className="text-base text-muted-foreground leading-relaxed">
                Automated search monitoring that runs on your schedule. Set up searches that track trends, monitor
                developments, and keep you informed without manual effort.
              </p>
            </div>
          </div>

          {/* Key capabilities */}
          <div className="space-y-4">
            <h3 className="text-sm font-medium text-foreground uppercase tracking-wide">Key Capabilities</h3>
            <div className="space-y-3 text-sm">
              <div className="flex items-center gap-3">
                <div className="w-1.5 h-1.5 rounded-full bg-foreground"></div>
                <span className="text-foreground">Schedule searches to run automatically</span>
              </div>
              <div className="flex items-center gap-3">
                <div className="w-1.5 h-1.5 rounded-full bg-foreground"></div>
                <span className="text-foreground">Receive notifications when results are ready</span>
              </div>
              <div className="flex items-center gap-3">
                <div className="w-1.5 h-1.5 rounded-full bg-foreground"></div>
                <span className="text-foreground">Access comprehensive search history</span>
              </div>
            </div>
          </div>

          {/* Actions */}
          <div className="space-y-3">
            <div className="flex gap-3">
              <Button
                onClick={() => {
                  router.push('/lookout');
                  onOpenChange(false);
                }}
                className="flex-1 group"
              >
                <HugeiconsIcon icon={BinocularsIcon} size={16} color="currentColor" strokeWidth={2} className="mr-2" />
                Explore Lookout
                <span className="ml-auto text-base font-mono">⌘ ⏎</span>
              </Button>
              <Button
                variant="outline"
                onClick={() => {
                  router.push('/blog');
                  onOpenChange(false);
                }}
                className="flex-1 group shadow-none"
              >
                <HugeiconsIcon icon={BookOpen01Icon} size={16} color="currentColor" strokeWidth={2} className="mr-2" />
                Read Blog
                <span className="ml-auto font-mono text-base">{isMac ? '⌘' : 'Ctrl'} B</span>
              </Button>
            </div>
            <Button variant="ghost" onClick={() => onOpenChange(false)} size="sm" className="w-full">
              Dismiss
            </Button>
          </div>
        </div>
      </DialogContent>
    </Dialog>
  );
});

LookoutAnnouncementDialog.displayName = 'LookoutAnnouncementDialog';

interface ChatDialogsProps {
  commandDialogOpen: boolean;
  setCommandDialogOpen: (open: boolean) => void;
  showSignInPrompt: boolean;
  setShowSignInPrompt: (open: boolean) => void;
  hasShownSignInPrompt: boolean;
  setHasShownSignInPrompt: (value: boolean) => void;
  showUpgradeDialog: boolean;
  setShowUpgradeDialog: (open: boolean) => void;
  hasShownUpgradeDialog: boolean;
  setHasShownUpgradeDialog: (value: boolean) => void;
  showLookoutAnnouncement: boolean;
  setShowLookoutAnnouncement: (open: boolean) => void;
  hasShownLookoutAnnouncement: boolean;
  setHasShownLookoutAnnouncement: (value: boolean) => void;
  user: any;
  setAnyDialogOpen: (open: boolean) => void;
}

export const ChatDialogs = React.memo(
  ({
    commandDialogOpen,
    setCommandDialogOpen,
    showSignInPrompt,
    setShowSignInPrompt,
    hasShownSignInPrompt,
    setHasShownSignInPrompt,
    showUpgradeDialog,
    setShowUpgradeDialog,
    hasShownUpgradeDialog,
    setHasShownUpgradeDialog,
    showLookoutAnnouncement,
    setShowLookoutAnnouncement,
    hasShownLookoutAnnouncement,
    setHasShownLookoutAnnouncement,
    user,
    setAnyDialogOpen,
  }: ChatDialogsProps) => {
    return (
      <>
        <ChatHistoryDialog
          open={commandDialogOpen}
          onOpenChange={(open) => {
            setCommandDialogOpen(open);
            setAnyDialogOpen(open);
          }}
          user={user}
        />

        <SignInPromptDialog
          open={showSignInPrompt}
          onOpenChange={(open) => {
            setShowSignInPrompt(open);
            if (!open) {
              setHasShownSignInPrompt(true);
            }
          }}
        />

        <PostMessageUpgradeDialog
          open={showUpgradeDialog}
          onOpenChange={(open) => {
            setShowUpgradeDialog(open);
            if (!open) {
              setHasShownUpgradeDialog(true);
            }
          }}
        />

        {/* Lookout Announcement Dialog */}
        <LookoutAnnouncementDialog
          open={showLookoutAnnouncement}
          onOpenChange={(open) => {
            setShowLookoutAnnouncement(open);
            if (!open) {
              setHasShownLookoutAnnouncement(true);
            }
          }}
        />
      </>
    );
  },
);

ChatDialogs.displayName = 'ChatDialogs';<|MERGE_RESOLUTION|>--- conflicted
+++ resolved
@@ -74,14 +74,8 @@
             </Button>
           </div>
 
-<<<<<<< HEAD
-          <p className="text-xs text-muted-foreground text-center">
-            Start your free trial today. Cancel anytime.
-          </p>
-=======
           {/* Additional info */}
           <p className="text-xs text-muted-foreground text-center">Start your free trial today. Cancel anytime.</p>
->>>>>>> ecffaef3
         </div>
       </DialogContent>
     </Dialog>
