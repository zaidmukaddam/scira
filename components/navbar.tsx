'use client';

import React, { useState, memo, useCallback, useMemo, useEffect } from 'react';
import Link from 'next/link';
<<<<<<< HEAD
import { Plus, GlobeHemisphereWest, Lock, Copy, Check, Crown, Lightning, Share, X, FolderOpen } from '@phosphor-icons/react';
=======
import { Plus, GlobeHemisphereWest, Lock, Copy, Check, Share, X } from '@phosphor-icons/react';
import { HugeiconsIcon } from '@hugeicons/react';
import { Crown02Icon } from '@hugeicons/core-free-icons';
>>>>>>> ecffaef3
import { toast } from 'sonner';
import { Button } from '@/components/ui/button';
import { UserProfile } from '@/components/user-profile';
import { ChatHistoryButton } from '@/components/chat-history-dialog';
import { Tooltip, TooltipContent, TooltipTrigger } from '@/components/ui/tooltip';
import { DropdownMenu, DropdownMenuContent, DropdownMenuTrigger } from '@/components/ui/dropdown-menu';
import { cn } from '@/lib/utils';
import { LinkedinLogo, RedditLogo, XLogo } from '@phosphor-icons/react';
import { ClassicLoader } from '@/components/ui/loading';
import { useRouter } from 'next/navigation';
import { ComprehensiveUserData } from '@/lib/user-data-server';

type VisibilityType = 'public' | 'private';

interface NavbarProps {
  isDialogOpen: boolean;
  chatId: string | null;
  selectedVisibilityType: VisibilityType;
  onVisibilityChange: (visibility: VisibilityType) => void | Promise<void>;
  status: string;
  user: ComprehensiveUserData | null;
  onHistoryClick: () => void;
  isOwner?: boolean;
  subscriptionData?: any;
  isProUser?: boolean;
  isProStatusLoading?: boolean;
  isCustomInstructionsEnabled?: boolean;
  setIsCustomInstructionsEnabled?: (value: boolean | ((val: boolean) => boolean)) => void;
}

const Navbar = memo(
  ({
    isDialogOpen,
    chatId,
    selectedVisibilityType,
    onVisibilityChange,
    status,
    user,
    onHistoryClick,
    isOwner = true,
    subscriptionData,
    isProUser,
    isProStatusLoading,
    isCustomInstructionsEnabled,
    setIsCustomInstructionsEnabled,
  }: NavbarProps) => {
    const [copied, setCopied] = useState(false);
    const [dropdownOpen, setDropdownOpen] = useState(false);
    const [privateDropdownOpen, setPrivateDropdownOpen] = useState(false);
    const [isChangingVisibility, setIsChangingVisibility] = useState(false);
    const [isBannerDismissed, setIsBannerDismissed] = useState(false);
    const router = useRouter();

    useEffect(() => {
      const dismissed = localStorage.getItem('mobile-banner-dismissed');
      if (dismissed === 'true') {
        setIsBannerDismissed(true);
      }
    }, []);

    const hasActiveSubscription = isProUser;
    const showProLoading = isProStatusLoading;

    const handleCopyLink = (e: React.MouseEvent) => {
      e.preventDefault();
      e.stopPropagation();

      if (!chatId) return;

      const url = `https://atlas.ai/search/${chatId}`;
      navigator.clipboard.writeText(url);
      setCopied(true);
      toast.success('Link copied to clipboard');

      setTimeout(() => setCopied(false), 2000);
    };

    const shareUrl = chatId ? `https://atlas.ai/search/${chatId}` : '';

    const handleShareLinkedIn = (e: React.MouseEvent) => {
      e.preventDefault();
      const linkedInUrl = `https://www.linkedin.com/sharing/share-offsite/?url=${encodeURIComponent(shareUrl)}`;
      window.open(linkedInUrl, '_blank', 'noopener,noreferrer');
    };

    const handleShareTwitter = (e: React.MouseEvent) => {
      e.preventDefault();
      const twitterUrl = `https://twitter.com/intent/tweet?url=${encodeURIComponent(shareUrl)}`;
      window.open(twitterUrl, '_blank', 'noopener,noreferrer');
    };

    const handleShareReddit = (e: React.MouseEvent) => {
      e.preventDefault();
      const redditUrl = `https://www.reddit.com/submit?url=${encodeURIComponent(shareUrl)}`;
      window.open(redditUrl, '_blank', 'noopener,noreferrer');
    };

    const handleVisibilityChange = async (newVisibility: VisibilityType) => {
      setIsChangingVisibility(true);
      try {
        await onVisibilityChange(newVisibility);
        if (newVisibility === 'public') {
          setDropdownOpen(true);
        }
      } finally {
        setIsChangingVisibility(false);
        setPrivateDropdownOpen(false);
      }
    };

    const handleDismissBanner = () => {
      setIsBannerDismissed(true);
      localStorage.setItem('mobile-banner-dismissed', 'true');
    };

    return (
      <>
        {!isBannerDismissed && (
          <div className="fixed top-0 left-0 right-0 z-40 bg-yellow-50/95 dark:bg-yellow-950/95 backdrop-blur-sm border-b border-yellow-200 dark:border-yellow-800 text-yellow-800 dark:text-yellow-200 py-2 px-4 text-sm font-medium md:hidden flex items-center justify-between">
            <div className="flex-1 text-center">⚠️ We do NOT support mobile yet. Use with caution.</div>
            <button
              onClick={handleDismissBanner}
              className="ml-2 p-1 hover:bg-yellow-100 dark:hover:bg-yellow-900/50 rounded transition-colors"
              aria-label="Dismiss banner"
            >
              <X size={16} />
            </button>
          </div>
        )}

        <div
          className={cn(
            'fixed left-0 right-0 z-30 flex justify-between items-center p-3 transition-colors duration-200',
            'md:top-0',
            !isBannerDismissed ? 'top-10' : 'top-0',
            isDialogOpen
              ? 'bg-transparent pointer-events-none'
              : status === 'streaming' || status === 'ready'
                ? 'bg-background/95 backdrop-blur-sm supports-backdrop-filter:bg-background/60'
                : 'bg-background',
          )}
        >
          <div className={cn('flex items-center gap-3', isDialogOpen ? 'pointer-events-auto' : '')}>
            <Link href="/new">
              <Button
                type="button"
                variant="secondary"
                size="sm"
                className="rounded-lg bg-accent hover:bg-accent/80 group transition-all hover:scale-105 pointer-events-auto"
              >
                <Plus size={16} className="group-hover:rotate-90 transition-all" />
                <span className="text-sm ml-1.5 group-hover:block hidden animate-in fade-in duration-300">New</span>
              </Button>
            </Link>
            {user && (
              <Link href="/library">
                <Button
                  type="button"
                  variant="ghost"
                  size="sm"
                  className="rounded-lg hover:bg-accent/50 group transition-all hover:scale-105 pointer-events-auto"
                >
                  <FolderOpen size={16} className="group-hover:scale-110 transition-all" />
                  <span className="text-sm ml-1.5 group-hover:block hidden animate-in fade-in duration-300">Library</span>
                </Button>
              </Link>
            )}
          </div>

          {user && !hasActiveSubscription && !showProLoading && (
            <div
              className={cn(
                'flex items-center justify-center absolute left-1/2 transform -translate-x-1/2',
                isDialogOpen ? 'pointer-events-auto' : '',
              )}
            >
              <div className="flex items-center bg-muted/50 rounded-lg border border-border">
                <span className="px-2 py-1.5 text-sm font-medium text-muted-foreground">Free Plan</span>
                <Button
                  variant="default"
                  size="sm"
                  className="rounded-md mr-1.5 h-6"
                  onClick={() => router.push('/pricing')}
                >
                  Upgrade
                </Button>
              </div>
            </div>
          )}
          <div className={cn('flex items-center gap-2', isDialogOpen ? 'pointer-events-auto' : '')}>
            {chatId && (
              <>
                {user && isOwner ? (
                  <>
                    {selectedVisibilityType === 'public' ? (
                      <DropdownMenu
                        open={dropdownOpen}
                        onOpenChange={!isChangingVisibility ? setDropdownOpen : undefined}
                      >
                        <DropdownMenuTrigger asChild>
                          <Button
                            variant="secondary"
                            size="sm"
                            className="pointer-events-auto bg-blue-50 dark:bg-blue-950/50 border border-blue-200 dark:border-blue-800 hover:bg-blue-100 dark:hover:bg-blue-900/50 transition-colors"
                            disabled={isChangingVisibility}
                          >
                            {isChangingVisibility ? (
                              <>
                                <ClassicLoader size="sm" className="text-blue-600 dark:text-blue-400" />
                                <span className="text-sm font-medium text-blue-700 dark:text-blue-300">Saving...</span>
                              </>
                            ) : (
                              <>
                                <GlobeHemisphereWest size={16} className="text-blue-600 dark:text-blue-400" />
                                <span className="text-sm font-medium text-blue-700 dark:text-blue-300">Shared</span>
                                <Copy size={14} className="ml-1 text-blue-600 dark:text-blue-400 opacity-70" />
                              </>
                            )}
                          </Button>
                        </DropdownMenuTrigger>
                        <DropdownMenuContent align="end" className="w-64 sm:w-72 p-3 ml-2 sm:m-auto">
                          <div className="space-y-3">
                            <header className="flex justify-between items-center">
                              <h4 className="text-sm font-medium">Share Link</h4>
                              <div className="flex gap-2">
                                <Button
                                  variant="secondary"
                                  size="sm"
                                  className="h-7 text-xs"
                                  onClick={() => handleVisibilityChange('private')}
                                  disabled={isChangingVisibility}
                                >
                                  <Lock size={12} className="mr-1" />
                                  Make Private
                                </Button>
                                <Button
                                  variant="ghost"
                                  size="icon"
                                  className="size-7"
                                  onClick={() => setDropdownOpen(false)}
                                  disabled={isChangingVisibility}
                                >
                                  <svg
                                    width="14"
                                    height="14"
                                    viewBox="0 0 24 24"
                                    fill="none"
                                    stroke="currentColor"
                                    strokeWidth="2"
                                    strokeLinecap="round"
                                    strokeLinejoin="round"
                                  >
                                    <path d="M18 6 6 18" />
                                    <path d="m6 6 12 12" />
                                  </svg>
                                </Button>
                              </div>
                            </header>

                            <div className="flex items-center gap-2 bg-muted/50 rounded-md p-2 border border-border">
                              <div className="truncate flex-1 text-xs text-muted-foreground font-mono">{shareUrl}</div>
                              <Button
                                size="icon"
                                variant="ghost"
                                className="size-7"
                                onClick={handleCopyLink}
                                title="Copy to clipboard"
                              >
                                {copied ? <Check size={14} className="text-green-500" /> : <Copy size={14} />}
                              </Button>
                            </div>

                            <footer className="flex flex-col space-y-2">
                              <div className="flex justify-center items-center">
                                <p className="text-xs text-muted-foreground">
                                  Anyone with this link can view this page
                                </p>
                              </div>

                              <div className="flex justify-center gap-2 pt-1">
                                {typeof navigator !== 'undefined' && 'share' in navigator && (
                                  <Button
                                    variant="outline"
                                    size="icon"
                                    className="size-8"
                                    onClick={() => {
                                      navigator
                                        .share({
                                          title: 'Shared Page',
                                          url: shareUrl,
                                        })
                                        .catch(console.error);
                                    }}
                                  >
                                    <Share size={16} />
                                  </Button>
                                )}
                                <Button
                                  variant="outline"
                                  size="icon"
                                  className="size-8"
                                  onClick={handleShareLinkedIn}
                                  title="Share on LinkedIn"
                                >
                                  <LinkedinLogo size={16} />
                                </Button>
                                <Button
                                  variant="outline"
                                  size="icon"
                                  className="size-8"
                                  onClick={handleShareTwitter}
                                  title="Share on X (Twitter)"
                                >
                                  <XLogo size={16} />
                                </Button>
                                <Button
                                  variant="outline"
                                  size="icon"
                                  className="size-8"
                                  onClick={handleShareReddit}
                                  title="Share on Reddit"
                                >
                                  <RedditLogo size={16} />
                                </Button>
                              </div>
                            </footer>
                          </div>
                        </DropdownMenuContent>
                      </DropdownMenu>
                    ) : (
                      <DropdownMenu
                        open={privateDropdownOpen}
                        onOpenChange={!isChangingVisibility ? setPrivateDropdownOpen : undefined}
                      >
                        <DropdownMenuTrigger asChild>
                          <Button
                            variant="secondary"
                            size="sm"
                            className="pointer-events-auto bg-muted/50 border border-border hover:bg-muted/70 transition-colors"
                            disabled={isChangingVisibility}
                          >
                            {isChangingVisibility ? (
                              <>
                                <ClassicLoader size="sm" className="text-muted-foreground" />
                                <span className="text-sm font-medium text-muted-foreground">Saving...</span>
                              </>
                            ) : (
                              <>
                                <Share size={16} className="text-muted-foreground" />
                                <span className="text-sm font-medium text-muted-foreground">Share</span>
                              </>
                            )}
                          </Button>
                        </DropdownMenuTrigger>
                        <DropdownMenuContent align="end" className="w-64 sm:w-72 p-3 ml-2 sm:m-auto">
                          <div className="space-y-3">
                            <header className="flex justify-between items-center">
                              <h4 className="text-sm font-medium">Share</h4>
                              <Button
                                variant="ghost"
                                size="icon"
                                className="size-7"
                                onClick={() => setPrivateDropdownOpen(false)}
                                disabled={isChangingVisibility}
                              >
                                <svg
                                  width="14"
                                  height="14"
                                  viewBox="0 0 24 24"
                                  fill="none"
                                  stroke="currentColor"
                                  strokeWidth="2"
                                  strokeLinecap="round"
                                  strokeLinejoin="round"
                                >
                                  <path d="M18 6 6 18" />
                                  <path d="m6 6 12 12" />
                                </svg>
                              </Button>
                            </header>

                            <div className="space-y-2">
                              <p className="text-sm text-muted-foreground">
                                Share this page to make it accessible to anyone with the link.
                              </p>
                            </div>

                            <footer className="flex justify-end gap-2 pt-2">
                              <Button
                                variant="outline"
                                size="sm"
                                className="text-xs"
                                onClick={() => setPrivateDropdownOpen(false)}
                                disabled={isChangingVisibility}
                              >
                                Cancel
                              </Button>
                              <Button
                                variant="default"
                                size="sm"
                                className="text-xs"
                                onClick={() => handleVisibilityChange('public')}
                                disabled={isChangingVisibility}
                              >
                                <Share size={12} className="mr-1" />
                                Share
                              </Button>
                            </footer>
                          </div>
                        </DropdownMenuContent>
                      </DropdownMenu>
                    )}
                  </>
                ) : (
                  selectedVisibilityType === 'public' && (
                    <Tooltip>
                      <TooltipTrigger asChild>
                        <Button
                          variant="secondary"
                          size="sm"
                          className="pointer-events-auto bg-blue-50 dark:bg-blue-950/50 border border-blue-200 dark:border-blue-800 opacity-80 cursor-not-allowed"
                          disabled
                        >
                          <GlobeHemisphereWest size={16} className="text-blue-600 dark:text-blue-400" />
                          <span className="text-sm font-medium text-blue-700 dark:text-blue-300">Shared</span>
                        </Button>
                      </TooltipTrigger>
                      <TooltipContent side="bottom" sideOffset={4}>
                        {user ? "This is someone else's shared page" : 'This is a shared page'}
                      </TooltipContent>
                    </Tooltip>
                  )
                )}
              </>
            )}

            {user && (
              <>
                {showProLoading ? (
                  <Tooltip>
                    <TooltipTrigger asChild>
                      <div className="rounded-md pointer-events-auto flex items-center gap-1.5 px-3 py-1.5 bg-muted/50 border border-border">
                        <div className="size-4 rounded-full bg-muted animate-pulse" />
                        <div className="w-8 h-3 bg-muted rounded animate-pulse hidden sm:block" />
                      </div>
                    </TooltipTrigger>
                    <TooltipContent side="bottom" sideOffset={4}>
                      Loading subscription status...
                    </TooltipContent>
                  </Tooltip>
                ) : hasActiveSubscription ? (
                  <Tooltip>
                    <TooltipTrigger asChild>
                      <div className="rounded-md pointer-events-auto flex items-center gap-1.5 p-1.5 bg-muted/50 border border-border">
                        <HugeiconsIcon
                          icon={Crown02Icon}
                          size={14}
                          color="currentColor"
                          strokeWidth={1.5}
                          className="text-foreground"
                        />
                        <span className="text-xs font-medium text-foreground hidden sm:inline">Pro</span>
                      </div>
                    </TooltipTrigger>
                    <TooltipContent side="bottom" sideOffset={4}>
                      Pro Subscribed - Unlimited access
                    </TooltipContent>
                  </Tooltip>
                ) : null}
              </>
            )}

            <ChatHistoryButton onClickAction={onHistoryClick} />

            <UserProfile
              user={user}
              subscriptionData={subscriptionData}
              isProUser={isProUser}
              isProStatusLoading={isProStatusLoading}
              isCustomInstructionsEnabled={isCustomInstructionsEnabled}
              setIsCustomInstructionsEnabled={setIsCustomInstructionsEnabled}
            />
          </div>
        </div>
      </>
    );
  },
);

Navbar.displayName = 'Navbar';

export { Navbar };<|MERGE_RESOLUTION|>--- conflicted
+++ resolved
@@ -2,13 +2,9 @@
 
 import React, { useState, memo, useCallback, useMemo, useEffect } from 'react';
 import Link from 'next/link';
-<<<<<<< HEAD
-import { Plus, GlobeHemisphereWest, Lock, Copy, Check, Crown, Lightning, Share, X, FolderOpen } from '@phosphor-icons/react';
-=======
 import { Plus, GlobeHemisphereWest, Lock, Copy, Check, Share, X } from '@phosphor-icons/react';
 import { HugeiconsIcon } from '@hugeicons/react';
 import { Crown02Icon } from '@hugeicons/core-free-icons';
->>>>>>> ecffaef3
 import { toast } from 'sonner';
 import { Button } from '@/components/ui/button';
 import { UserProfile } from '@/components/user-profile';
